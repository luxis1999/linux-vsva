                          Kernel Parameters
                          ~~~~~~~~~~~~~~~~~

The following is a consolidated list of the kernel parameters as implemented
(mostly) by the __setup() macro and sorted into English Dictionary order
(defined as ignoring all punctuation and sorting digits before letters in a
case insensitive manner), and with descriptions where known.

Module parameters for loadable modules are specified only as the
parameter name with optional '=' and value as appropriate, such as:

	modprobe usbcore blinkenlights=1

Module parameters for modules that are built into the kernel image
are specified on the kernel command line with the module name plus
'.' plus parameter name, with '=' and value if appropriate, such as:

	usbcore.blinkenlights=1

Hyphens (dashes) and underscores are equivalent in parameter names, so
	log_buf_len=1M print-fatal-signals=1
can also be entered as
	log-buf-len=1M print_fatal_signals=1


This document may not be entirely up to date and comprehensive. The command
"modinfo -p ${modulename}" shows a current list of all parameters of a loadable
module. Loadable modules, after being loaded into the running kernel, also
reveal their parameters in /sys/module/${modulename}/parameters/. Some of these
parameters may be changed at runtime by the command
"echo -n ${value} > /sys/module/${modulename}/parameters/${parm}".

The parameters listed below are only valid if certain kernel build options were
enabled and if respective hardware is present. The text in square brackets at
the beginning of each description states the restrictions within which a
parameter is applicable:

	ACPI	ACPI support is enabled.
	AGP	AGP (Accelerated Graphics Port) is enabled.
	ALSA	ALSA sound support is enabled.
	APIC	APIC support is enabled.
	APM	Advanced Power Management support is enabled.
	ARM	ARM architecture is enabled.
	AVR32	AVR32 architecture is enabled.
	AX25	Appropriate AX.25 support is enabled.
	BLACKFIN Blackfin architecture is enabled.
	DRM	Direct Rendering Management support is enabled.
	DYNAMIC_DEBUG Build in debug messages and enable them at runtime
	EDD	BIOS Enhanced Disk Drive Services (EDD) is enabled
	EFI	EFI Partitioning (GPT) is enabled
	EIDE	EIDE/ATAPI support is enabled.
	EVM	Extended Verification Module
	FB	The frame buffer device is enabled.
	FTRACE	Function tracing enabled.
	GCOV	GCOV profiling is enabled.
	HW	Appropriate hardware is enabled.
	IA-64	IA-64 architecture is enabled.
	IMA     Integrity measurement architecture is enabled.
	IOSCHED	More than one I/O scheduler is enabled.
	IP_PNP	IP DHCP, BOOTP, or RARP is enabled.
	IPV6	IPv6 support is enabled.
	ISAPNP	ISA PnP code is enabled.
	ISDN	Appropriate ISDN support is enabled.
	JOY	Appropriate joystick support is enabled.
	KGDB	Kernel debugger support is enabled.
	KVM	Kernel Virtual Machine support is enabled.
	LIBATA  Libata driver is enabled
	LP	Printer support is enabled.
	LOOP	Loopback device support is enabled.
	M68k	M68k architecture is enabled.
			These options have more detailed description inside of
			Documentation/m68k/kernel-options.txt.
	MCA	MCA bus support is enabled.
	MDA	MDA console support is enabled.
	MIPS	MIPS architecture is enabled.
	MOUSE	Appropriate mouse support is enabled.
	MSI	Message Signaled Interrupts (PCI).
	MTD	MTD (Memory Technology Device) support is enabled.
	NET	Appropriate network support is enabled.
	NUMA	NUMA support is enabled.
	NFS	Appropriate NFS support is enabled.
	OSS	OSS sound support is enabled.
	PV_OPS	A paravirtualized kernel is enabled.
	PARIDE	The ParIDE (parallel port IDE) subsystem is enabled.
	PARISC	The PA-RISC architecture is enabled.
	PCI	PCI bus support is enabled.
	PCIE	PCI Express support is enabled.
	PCMCIA	The PCMCIA subsystem is enabled.
	PNP	Plug & Play support is enabled.
	PPC	PowerPC architecture is enabled.
	PPT	Parallel port support is enabled.
	PS2	Appropriate PS/2 support is enabled.
	RAM	RAM disk support is enabled.
	S390	S390 architecture is enabled.
	SCSI	Appropriate SCSI support is enabled.
			A lot of drivers have their options described inside
			the Documentation/scsi/ sub-directory.
	SECURITY Different security models are enabled.
	SELINUX SELinux support is enabled.
	APPARMOR AppArmor support is enabled.
	SERIAL	Serial support is enabled.
	SH	SuperH architecture is enabled.
	SMP	The kernel is an SMP kernel.
	SPARC	Sparc architecture is enabled.
	SWSUSP	Software suspend (hibernation) is enabled.
	SUSPEND	System suspend states are enabled.
	TPM	TPM drivers are enabled.
	TS	Appropriate touchscreen support is enabled.
	UMS	USB Mass Storage support is enabled.
	USB	USB support is enabled.
	USBHID	USB Human Interface Device support is enabled.
	V4L	Video For Linux support is enabled.
	VGA	The VGA console has been enabled.
	VT	Virtual terminal support is enabled.
	WDT	Watchdog support is enabled.
	XT	IBM PC/XT MFM hard disk support is enabled.
	X86-32	X86-32, aka i386 architecture is enabled.
	X86-64	X86-64 architecture is enabled.
			More X86-64 boot options can be found in
			Documentation/x86/x86_64/boot-options.txt .
	X86	Either 32-bit or 64-bit x86 (same as X86-32+X86-64)
	XEN	Xen support is enabled

In addition, the following text indicates that the option:

	BUGS=	Relates to possible processor bugs on the said processor.
	KNL	Is a kernel start-up parameter.
	BOOT	Is a boot loader parameter.

Parameters denoted with BOOT are actually interpreted by the boot
loader, and have no meaning to the kernel directly.
Do not modify the syntax of boot loader parameters without extreme
need or coordination with <Documentation/x86/boot.txt>.

There are also arch-specific kernel-parameters not documented here.
See for example <Documentation/x86/x86_64/boot-options.txt>.

Note that ALL kernel parameters listed below are CASE SENSITIVE, and that
a trailing = on the name of any parameter states that that parameter will
be entered as an environment variable, whereas its absence indicates that
it will appear as a kernel argument readable via /proc/cmdline by programs
running once the system is up.

The number of kernel parameters is not limited, but the length of the
complete command line (parameters including spaces etc.) is limited to
a fixed number of characters. This limit depends on the architecture
and is between 256 and 4096 characters. It is defined in the file
./include/asm/setup.h as COMMAND_LINE_SIZE.

Finally, the [KMG] suffix is commonly described after a number of kernel
parameter values. These 'K', 'M', and 'G' letters represent the _binary_
multipliers 'Kilo', 'Mega', and 'Giga', equalling 2^10, 2^20, and 2^30
bytes respectively. Such letter suffixes can also be entirely omitted.


	acpi=		[HW,ACPI,X86]
			Advanced Configuration and Power Interface
			Format: { force | off | strict | noirq | rsdt }
			force -- enable ACPI if default was off
			off -- disable ACPI if default was on
			noirq -- do not use ACPI for IRQ routing
			strict -- Be less tolerant of platforms that are not
				strictly ACPI specification compliant.
			rsdt -- prefer RSDT over (default) XSDT
			copy_dsdt -- copy DSDT to memory

			See also Documentation/power/runtime_pm.txt, pci=noacpi

	acpi_rsdp=	[ACPI,EFI,KEXEC]
			Pass the RSDP address to the kernel, mostly used
			on machines running EFI runtime service to boot the
			second kernel for kdump.

	acpi_apic_instance=	[ACPI, IOAPIC]
			Format: <int>
			2: use 2nd APIC table, if available
			1,0: use 1st APIC table
			default: 0

	acpi_backlight=	[HW,ACPI]
			acpi_backlight=vendor
			acpi_backlight=video
			If set to vendor, prefer vendor specific driver
			(e.g. thinkpad_acpi, sony_acpi, etc.) instead
			of the ACPI video.ko driver.

	acpi.debug_layer=	[HW,ACPI,ACPI_DEBUG]
	acpi.debug_level=	[HW,ACPI,ACPI_DEBUG]
			Format: <int>
			CONFIG_ACPI_DEBUG must be enabled to produce any ACPI
			debug output.  Bits in debug_layer correspond to a
			_COMPONENT in an ACPI source file, e.g.,
			    #define _COMPONENT ACPI_PCI_COMPONENT
			Bits in debug_level correspond to a level in
			ACPI_DEBUG_PRINT statements, e.g.,
			    ACPI_DEBUG_PRINT((ACPI_DB_INFO, ...
			The debug_level mask defaults to "info".  See
			Documentation/acpi/debug.txt for more information about
			debug layers and levels.

			Enable processor driver info messages:
			    acpi.debug_layer=0x20000000
			Enable PCI/PCI interrupt routing info messages:
			    acpi.debug_layer=0x400000
			Enable AML "Debug" output, i.e., stores to the Debug
			object while interpreting AML:
			    acpi.debug_layer=0xffffffff acpi.debug_level=0x2
			Enable all messages related to ACPI hardware:
			    acpi.debug_layer=0x2 acpi.debug_level=0xffffffff

			Some values produce so much output that the system is
			unusable.  The "log_buf_len" parameter may be useful
			if you need to capture more output.

	acpi_irq_balance [HW,ACPI]
			ACPI will balance active IRQs
			default in APIC mode

	acpi_irq_nobalance [HW,ACPI]
			ACPI will not move active IRQs (default)
			default in PIC mode

	acpi_irq_isa=	[HW,ACPI] If irq_balance, mark listed IRQs used by ISA
			Format: <irq>,<irq>...

	acpi_irq_pci=	[HW,ACPI] If irq_balance, clear listed IRQs for
			use by PCI
			Format: <irq>,<irq>...

	acpi_no_auto_ssdt	[HW,ACPI] Disable automatic loading of SSDT

	acpi_os_name=	[HW,ACPI] Tell ACPI BIOS the name of the OS
			Format: To spoof as Windows 98: ="Microsoft Windows"

	acpi_osi=	[HW,ACPI] Modify list of supported OS interface strings
			acpi_osi="string1"	# add string1 -- only one string
			acpi_osi="!string2"	# remove built-in string2
			acpi_osi=		# disable all strings

	acpi_pm_good	[X86]
			Override the pmtimer bug detection: force the kernel
			to assume that this machine's pmtimer latches its value
			and always returns good values.

	acpi_sci=	[HW,ACPI] ACPI System Control Interrupt trigger mode
			Format: { level | edge | high | low }

	acpi_serialize	[HW,ACPI] force serialization of AML methods

	acpi_skip_timer_override [HW,ACPI]
			Recognize and ignore IRQ0/pin2 Interrupt Override.
			For broken nForce2 BIOS resulting in XT-PIC timer.

	acpi_sleep=	[HW,ACPI] Sleep options
			Format: { s3_bios, s3_mode, s3_beep, s4_nohwsig,
				  old_ordering, nonvs, sci_force_enable }
			See Documentation/power/video.txt for information on
			s3_bios and s3_mode.
			s3_beep is for debugging; it makes the PC's speaker beep
			as soon as the kernel's real-mode entry point is called.
			s4_nohwsig prevents ACPI hardware signature from being
			used during resume from hibernation.
			old_ordering causes the ACPI 1.0 ordering of the _PTS
			control method, with respect to putting devices into
			low power states, to be enforced (the ACPI 2.0 ordering
			of _PTS is used by default).
			nonvs prevents the kernel from saving/restoring the
			ACPI NVS memory during suspend/hibernation and resume.
			sci_force_enable causes the kernel to set SCI_EN directly
			on resume from S1/S3 (which is against the ACPI spec,
			but some broken systems don't work without it).

	acpi_use_timer_override [HW,ACPI]
			Use timer override. For some broken Nvidia NF5 boards
			that require a timer override, but don't have HPET

	acpi_enforce_resources=	[ACPI]
			{ strict | lax | no }
			Check for resource conflicts between native drivers
			and ACPI OperationRegions (SystemIO and SystemMemory
			only). IO ports and memory declared in ACPI might be
			used by the ACPI subsystem in arbitrary AML code and
			can interfere with legacy drivers.
			strict (default): access to resources claimed by ACPI
			is denied; legacy drivers trying to access reserved
			resources will fail to bind to device using them.
			lax: access to resources claimed by ACPI is allowed;
			legacy drivers trying to access reserved resources
			will bind successfully but a warning message is logged.
			no: ACPI OperationRegions are not marked as reserved,
			no further checks are performed.

	add_efi_memmap	[EFI; X86] Include EFI memory map in
			kernel's map of available physical RAM.

	agp=		[AGP]
			{ off | try_unsupported }
			off: disable AGP support
			try_unsupported: try to drive unsupported chipsets
				(may crash computer or cause data corruption)

	ALSA		[HW,ALSA]
			See Documentation/sound/alsa/alsa-parameters.txt

	alignment=	[KNL,ARM]
			Allow the default userspace alignment fault handler
			behaviour to be specified.  Bit 0 enables warnings,
			bit 1 enables fixups, and bit 2 sends a segfault.

	align_va_addr=	[X86-64]
			Align virtual addresses by clearing slice [14:12] when
			allocating a VMA at process creation time. This option
			gives you up to 3% performance improvement on AMD F15h
			machines (where it is enabled by default) for a
			CPU-intensive style benchmark, and it can vary highly in
			a microbenchmark depending on workload and compiler.

			32: only for 32-bit processes
			64: only for 64-bit processes
			on: enable for both 32- and 64-bit processes
			off: disable for both 32- and 64-bit processes

<<<<<<< HEAD
	amd_iommu=	[HW,X86-84]
=======
	amd_iommu=	[HW,X86-64]
>>>>>>> 6350323a
			Pass parameters to the AMD IOMMU driver in the system.
			Possible values are:
			fullflush - enable flushing of IO/TLB entries when
				    they are unmapped. Otherwise they are
				    flushed before they will be reused, which
				    is a lot of faster
			off	  - do not initialize any AMD IOMMU found in
				    the system

	amijoy.map=	[HW,JOY] Amiga joystick support
			Map of devices attached to JOY0DAT and JOY1DAT
			Format: <a>,<b>
			See also Documentation/input/joystick.txt

	analog.map=	[HW,JOY] Analog joystick and gamepad support
			Specifies type or capabilities of an analog joystick
			connected to one of 16 gameports
			Format: <type1>,<type2>,..<type16>

	apc=		[HW,SPARC]
			Power management functions (SPARCstation-4/5 + deriv.)
			Format: noidle
			Disable APC CPU standby support. SPARCstation-Fox does
			not play well with APC CPU idle - disable it if you have
			APC and your system crashes randomly.

	apic=		[APIC,X86-32] Advanced Programmable Interrupt Controller
			Change the output verbosity whilst booting
			Format: { quiet (default) | verbose | debug }
			Change the amount of debugging information output
			when initialising the APIC and IO-APIC components.

	autoconf=	[IPV6]
			See Documentation/networking/ipv6.txt.

	show_lapic=	[APIC,X86] Advanced Programmable Interrupt Controller
			Limit apic dumping. The parameter defines the maximal
			number of local apics being dumped. Also it is possible
			to set it to "all" by meaning -- no limit here.
			Format: { 1 (default) | 2 | ... | all }.
			The parameter valid if only apic=debug or
			apic=verbose is specified.
			Example: apic=debug show_lapic=all

	apm=		[APM] Advanced Power Management
			See header of arch/x86/kernel/apm_32.c.

	arcrimi=	[HW,NET] ARCnet - "RIM I" (entirely mem-mapped) cards
			Format: <io>,<irq>,<nodeID>

	ataflop=	[HW,M68k]

	atarimouse=	[HW,MOUSE] Atari Mouse

	atkbd.extra=	[HW] Enable extra LEDs and keys on IBM RapidAccess,
			EzKey and similar keyboards

	atkbd.reset=	[HW] Reset keyboard during initialization

	atkbd.set=	[HW] Select keyboard code set
			Format: <int> (2 = AT (default), 3 = PS/2)

	atkbd.scroll=	[HW] Enable scroll wheel on MS Office and similar
			keyboards

	atkbd.softraw=	[HW] Choose between synthetic and real raw mode
			Format: <bool> (0 = real, 1 = synthetic (default))

	atkbd.softrepeat= [HW]
			Use software keyboard repeat

	autotest	[IA-64]

	baycom_epp=	[HW,AX25]
			Format: <io>,<mode>

	baycom_par=	[HW,AX25] BayCom Parallel Port AX.25 Modem
			Format: <io>,<mode>
			See header of drivers/net/hamradio/baycom_par.c.

	baycom_ser_fdx=	[HW,AX25]
			BayCom Serial Port AX.25 Modem (Full Duplex Mode)
			Format: <io>,<irq>,<mode>[,<baud>]
			See header of drivers/net/hamradio/baycom_ser_fdx.c.

	baycom_ser_hdx=	[HW,AX25]
			BayCom Serial Port AX.25 Modem (Half Duplex Mode)
			Format: <io>,<irq>,<mode>
			See header of drivers/net/hamradio/baycom_ser_hdx.c.

	boot_delay=	Milliseconds to delay each printk during boot.
			Values larger than 10 seconds (10000) are changed to
			no delay (0).
			Format: integer

	bootmem_debug	[KNL] Enable bootmem allocator debug messages.

	bttv.card=	[HW,V4L] bttv (bt848 + bt878 based grabber cards)
	bttv.radio=	Most important insmod options are available as
			kernel args too.
	bttv.pll=	See Documentation/video4linux/bttv/Insmod-options
	bttv.tuner=

	bulk_remove=off	[PPC]  This parameter disables the use of the pSeries
			firmware feature for flushing multiple hpte entries
			at a time.

	c101=		[NET] Moxa C101 synchronous serial card

	cachesize=	[BUGS=X86-32] Override level 2 CPU cache size detection.
			Sometimes CPU hardware bugs make them report the cache
			size incorrectly. The kernel will attempt work arounds
			to fix known problems, but for some CPUs it is not
			possible to determine what the correct size should be.
			This option provides an override for these situations.

	capability.disable=
			[SECURITY] Disable capabilities.  This would normally
			be used only if an alternative security model is to be
			configured.  Potentially dangerous and should only be
			used if you are entirely sure of the consequences.

	ccw_timeout_log [S390]
			See Documentation/s390/CommonIO for details.

	cgroup_disable= [KNL] Disable a particular controller
			Format: {name of the controller(s) to disable}
				{Currently supported controllers - "memory"}

	checkreqprot	[SELINUX] Set initial checkreqprot flag value.
			Format: { "0" | "1" }
			See security/selinux/Kconfig help text.
			0 -- check protection applied by kernel (includes
				any implied execute protection).
			1 -- check protection requested by application.
			Default value is set via a kernel config option.
			Value can be changed at runtime via
				/selinux/checkreqprot.

	cio_ignore=	[S390]
			See Documentation/s390/CommonIO for details.

	clock=		[BUGS=X86-32, HW] gettimeofday clocksource override.
			[Deprecated]
			Forces specified clocksource (if available) to be used
			when calculating gettimeofday(). If specified
			clocksource is not available, it defaults to PIT.
			Format: { pit | tsc | cyclone | pmtmr }

	clocksource=	Override the default clocksource
			Format: <string>
			Override the default clocksource and use the clocksource
			with the name specified.
			Some clocksource names to choose from, depending on
			the platform:
			[all] jiffies (this is the base, fallback clocksource)
			[ACPI] acpi_pm
			[ARM] imx_timer1,OSTS,netx_timer,mpu_timer2,
				pxa_timer,timer3,32k_counter,timer0_1
			[AVR32] avr32
			[X86-32] pit,hpet,tsc;
				scx200_hrt on Geode; cyclone on IBM x440
			[MIPS] MIPS
			[PARISC] cr16
			[S390] tod
			[SH] SuperH
			[SPARC64] tick
			[X86-64] hpet,tsc

	clearcpuid=BITNUM [X86]
			Disable CPUID feature X for the kernel. See
			arch/x86/include/asm/cpufeature.h for the valid bit
			numbers. Note the Linux specific bits are not necessarily
			stable over kernel options, but the vendor specific
			ones should be.
			Also note that user programs calling CPUID directly
			or using the feature without checking anything
			will still see it. This just prevents it from
			being used by the kernel or shown in /proc/cpuinfo.
			Also note the kernel might malfunction if you disable
			some critical bits.

	cmo_free_hint=	[PPC] Format: { yes | no }
			Specify whether pages are marked as being inactive
			when they are freed.  This is used in CMO environments
			to determine OS memory pressure for page stealing by
			a hypervisor.
			Default: yes

	code_bytes	[X86] How many bytes of object code to print
			in an oops report.
			Range: 0 - 8192
			Default: 64

	com20020=	[HW,NET] ARCnet - COM20020 chipset
			Format:
			<io>[,<irq>[,<nodeID>[,<backplane>[,<ckp>[,<timeout>]]]]]

	com90io=	[HW,NET] ARCnet - COM90xx chipset (IO-mapped buffers)
			Format: <io>[,<irq>]

	com90xx=	[HW,NET]
			ARCnet - COM90xx chipset (memory-mapped buffers)
			Format: <io>[,<irq>[,<memstart>]]

	condev=		[HW,S390] console device
	conmode=

	console=	[KNL] Output console device and options.

		tty<n>	Use the virtual console device <n>.

		ttyS<n>[,options]
		ttyUSB0[,options]
			Use the specified serial port.  The options are of
			the form "bbbbpnf", where "bbbb" is the baud rate,
			"p" is parity ("n", "o", or "e"), "n" is number of
			bits, and "f" is flow control ("r" for RTS or
			omit it).  Default is "9600n8".

			See Documentation/serial-console.txt for more
			information.  See
			Documentation/networking/netconsole.txt for an
			alternative.

		uart[8250],io,<addr>[,options]
		uart[8250],mmio,<addr>[,options]
			Start an early, polled-mode console on the 8250/16550
			UART at the specified I/O port or MMIO address,
			switching to the matching ttyS device later.  The
			options are the same as for ttyS, above.

                If the device connected to the port is not a TTY but a braille
                device, prepend "brl," before the device type, for instance
			console=brl,ttyS0
		For now, only VisioBraille is supported.

	consoleblank=	[KNL] The console blank (screen saver) timeout in
			seconds. Defaults to 10*60 = 10mins. A value of 0
			disables the blank timer.

	coredump_filter=
			[KNL] Change the default value for
			/proc/<pid>/coredump_filter.
			See also Documentation/filesystems/proc.txt.

	cpuidle.off=1	[CPU_IDLE]
			disable the cpuidle sub-system

	cpcihp_generic=	[HW,PCI] Generic port I/O CompactPCI driver
			Format:
			<first_slot>,<last_slot>,<port>,<enum_bit>[,<debug>]

	crashkernel=size[KMG][@offset[KMG]]
			[KNL] Using kexec, Linux can switch to a 'crash kernel'
			upon panic. This parameter reserves the physical
			memory region [offset, offset + size] for that kernel
			image. If '@offset' is omitted, then a suitable offset
			is selected automatically. Check
			Documentation/kdump/kdump.txt for further details.

	crashkernel=range1:size1[,range2:size2,...][@offset]
			[KNL] Same as above, but depends on the memory
			in the running system. The syntax of range is
			start-[end] where start and end are both
			a memory unit (amount[KMG]). See also
			Documentation/kdump/kdump.txt for an example.

	cs89x0_dma=	[HW,NET]
			Format: <dma>

	cs89x0_media=	[HW,NET]
			Format: { rj45 | aui | bnc }

	dasd=		[HW,NET]
			See header of drivers/s390/block/dasd_devmap.c.

	db9.dev[2|3]=	[HW,JOY] Multisystem joystick support via parallel port
			(one device per port)
			Format: <port#>,<type>
			See also Documentation/input/joystick-parport.txt

	ddebug_query=   [KNL,DYNAMIC_DEBUG] Enable debug messages at early boot
			time. See Documentation/dynamic-debug-howto.txt for
			details.

	debug		[KNL] Enable kernel debugging (events log level).

	debug_locks_verbose=
			[KNL] verbose self-tests
			Format=<0|1>
			Print debugging info while doing the locking API
			self-tests.
			We default to 0 (no extra messages), setting it to
			1 will print _a lot_ more information - normally
			only useful to kernel developers.

	debug_objects	[KNL] Enable object debugging

	no_debug_objects
			[KNL] Disable object debugging

	debugpat	[X86] Enable PAT debugging

	decnet.addr=	[HW,NET]
			Format: <area>[,<node>]
			See also Documentation/networking/decnet.txt.

	default_hugepagesz=
			[same as hugepagesz=] The size of the default
			HugeTLB page size. This is the size represented by
			the legacy /proc/ hugepages APIs, used for SHM, and
			default size when mounting hugetlbfs filesystems.
			Defaults to the default architecture's huge page size
			if not specified.

	dhash_entries=	[KNL]
			Set number of hash buckets for dentry cache.

	digi=		[HW,SERIAL]
			IO parameters + enable/disable command.

	digiepca=	[HW,SERIAL]
			See drivers/char/README.epca and
			Documentation/serial/digiepca.txt.

	disable=	[IPV6]
			See Documentation/networking/ipv6.txt.

	disable_ddw     [PPC/PSERIES]
			Disable Dynamic DMA Window support. Use this if
			to workaround buggy firmware.

	disable_ipv6=	[IPV6]
			See Documentation/networking/ipv6.txt.

	disable_mtrr_cleanup [X86]
			The kernel tries to adjust MTRR layout from continuous
			to discrete, to make X server driver able to add WB
			entry later. This parameter disables that.

	disable_mtrr_trim [X86, Intel and AMD only]
			By default the kernel will trim any uncacheable
			memory out of your available memory pool based on
			MTRR settings.  This parameter disables that behavior,
			possibly causing your machine to run very slowly.

	disable_timer_pin_1 [X86]
			Disable PIN 1 of APIC timer
			Can be useful to work around chipset bugs.

	dma_debug=off	If the kernel is compiled with DMA_API_DEBUG support,
			this option disables the debugging code at boot.

	dma_debug_entries=<number>
			This option allows to tune the number of preallocated
			entries for DMA-API debugging code. One entry is
			required per DMA-API allocation. Use this if the
			DMA-API debugging code disables itself because the
			architectural default is too low.

	dma_debug_driver=<driver_name>
			With this option the DMA-API debugging driver
			filter feature can be enabled at boot time. Just
			pass the driver to filter for as the parameter.
			The filter can be disabled or changed to another
			driver later using sysfs.

	dscc4.setup=	[NET]

	earlycon=	[KNL] Output early console device and options.
		uart[8250],io,<addr>[,options]
		uart[8250],mmio,<addr>[,options]
		uart[8250],mmio32,<addr>[,options]
			Start an early, polled-mode console on the 8250/16550
			UART at the specified I/O port or MMIO address.
			MMIO inter-register address stride is either 8-bit
			(mmio) or 32-bit (mmio32).
			The options are the same as for ttyS, above.

	earlyprintk=	[X86,SH,BLACKFIN]
			earlyprintk=vga
			earlyprintk=serial[,ttySn[,baudrate]]
			earlyprintk=ttySn[,baudrate]
			earlyprintk=dbgp[debugController#]

			Append ",keep" to not disable it when the real console
			takes over.

			Only vga or serial or usb debug port at a time.

			Currently only ttyS0 and ttyS1 are supported.

			Interaction with the standard serial driver is not
			very good.

			The VGA output is eventually overwritten by the real
			console.

	ekgdboc=	[X86,KGDB] Allow early kernel console debugging
			ekgdboc=kbd

			This is designed to be used in conjunction with
			the boot argument: earlyprintk=vga

	edd=		[EDD]
			Format: {"off" | "on" | "skip[mbr]"}

	eisa_irq_edge=	[PARISC,HW]
			See header of drivers/parisc/eisa.c.

	elanfreq=	[X86-32]
			See comment before function elanfreq_setup() in
			arch/x86/kernel/cpu/cpufreq/elanfreq.c.

	elevator=	[IOSCHED]
			Format: {"cfq" | "deadline" | "noop"}
			See Documentation/block/cfq-iosched.txt and
			Documentation/block/deadline-iosched.txt for details.

	elfcorehdr=[size[KMG]@]offset[KMG] [IA64,PPC,SH,X86,S390]
			Specifies physical address of start of kernel core
			image elf header and optionally the size. Generally
			kexec loader will pass this option to capture kernel.
			See Documentation/kdump/kdump.txt for details.

	enable_mtrr_cleanup [X86]
			The kernel tries to adjust MTRR layout from continuous
			to discrete, to make X server driver able to add WB
			entry later. This parameter enables that.

	enable_timer_pin_1 [X86]
			Enable PIN 1 of APIC timer
			Can be useful to work around chipset bugs
			(in particular on some ATI chipsets).
			The kernel tries to set a reasonable default.

	enforcing	[SELINUX] Set initial enforcing status.
			Format: {"0" | "1"}
			See security/selinux/Kconfig help text.
			0 -- permissive (log only, no denials).
			1 -- enforcing (deny and log).
			Default value is 0.
			Value can be changed at runtime via /selinux/enforce.

	erst_disable	[ACPI]
			Disable Error Record Serialization Table (ERST)
			support.

	ether=		[HW,NET] Ethernet cards parameters
			This option is obsoleted by the "netdev=" option, which
			has equivalent usage. See its documentation for details.

	evm=		[EVM]
			Format: { "fix" }
			Permit 'security.evm' to be updated regardless of
			current integrity status.

	failslab=
	fail_page_alloc=
	fail_make_request=[KNL]
			General fault injection mechanism.
			Format: <interval>,<probability>,<space>,<times>
			See also Documentation/fault-injection/.

	floppy=		[HW]
			See Documentation/blockdev/floppy.txt.

	force_pal_cache_flush
			[IA-64] Avoid check_sal_cache_flush which may hang on
			buggy SAL_CACHE_FLUSH implementations. Using this
			parameter will force ia64_sal_cache_flush to call
			ia64_pal_cache_flush instead of SAL_CACHE_FLUSH.

	ftrace=[tracer]
			[FTRACE] will set and start the specified tracer
			as early as possible in order to facilitate early
			boot debugging.

	ftrace_dump_on_oops[=orig_cpu]
			[FTRACE] will dump the trace buffers on oops.
			If no parameter is passed, ftrace will dump
			buffers of all CPUs, but if you pass orig_cpu, it will
			dump only the buffer of the CPU that triggered the
			oops.

	ftrace_filter=[function-list]
			[FTRACE] Limit the functions traced by the function
			tracer at boot up. function-list is a comma separated
			list of functions. This list can be changed at run
			time by the set_ftrace_filter file in the debugfs
			tracing directory.

	ftrace_notrace=[function-list]
			[FTRACE] Do not trace the functions specified in
			function-list. This list can be changed at run time
			by the set_ftrace_notrace file in the debugfs
			tracing directory.

	ftrace_graph_filter=[function-list]
			[FTRACE] Limit the top level callers functions traced
			by the function graph tracer at boot up.
			function-list is a comma separated list of functions
			that can be changed at run time by the
			set_graph_function file in the debugfs tracing directory.

	gamecon.map[2|3]=
			[HW,JOY] Multisystem joystick and NES/SNES/PSX pad
			support via parallel port (up to 5 devices per port)
			Format: <port#>,<pad1>,<pad2>,<pad3>,<pad4>,<pad5>
			See also Documentation/input/joystick-parport.txt

	gamma=		[HW,DRM]

	gart_fix_e820=  [X86_64] disable the fix e820 for K8 GART
			Format: off | on
			default: on

	gcov_persist=	[GCOV] When non-zero (default), profiling data for
			kernel modules is saved and remains accessible via
			debugfs, even when the module is unloaded/reloaded.
			When zero, profiling data is discarded and associated
			debugfs files are removed at module unload time.

	gpt		[EFI] Forces disk with valid GPT signature but
			invalid Protective MBR to be treated as GPT.

	hashdist=	[KNL,NUMA] Large hashes allocated during boot
			are distributed across NUMA nodes.  Defaults on
			for 64-bit NUMA, off otherwise.
			Format: 0 | 1 (for off | on)

	hcl=		[IA-64] SGI's Hardware Graph compatibility layer

	hd=		[EIDE] (E)IDE hard drive subsystem geometry
			Format: <cyl>,<head>,<sect>

	hest_disable	[ACPI]
			Disable Hardware Error Source Table (HEST) support;
			corresponding firmware-first mode error processing
			logic will be disabled.

	highmem=nn[KMG]	[KNL,BOOT] forces the highmem zone to have an exact
			size of <nn>. This works even on boxes that have no
			highmem otherwise. This also works to reduce highmem
			size on bigger boxes.

	highres=	[KNL] Enable/disable high resolution timer mode.
			Valid parameters: "on", "off"
			Default: "on"

	hisax=		[HW,ISDN]
			See Documentation/isdn/README.HiSax.

	hlt		[BUGS=ARM,SH]

	hpet=		[X86-32,HPET] option to control HPET usage
			Format: { enable (default) | disable | force |
				verbose }
			disable: disable HPET and use PIT instead
			force: allow force enabled of undocumented chips (ICH4,
				VIA, nVidia)
			verbose: show contents of HPET registers during setup

	hugepages=	[HW,X86-32,IA-64] HugeTLB pages to allocate at boot.
	hugepagesz=	[HW,IA-64,PPC,X86-64] The size of the HugeTLB pages.
			On x86-64 and powerpc, this option can be specified
			multiple times interleaved with hugepages= to reserve
			huge pages of different sizes. Valid pages sizes on
			x86-64 are 2M (when the CPU supports "pse") and 1G
			(when the CPU supports the "pdpe1gb" cpuinfo flag)
			Note that 1GB pages can only be allocated at boot time
			using hugepages= and not freed afterwards.

	hvc_iucv=	[S390] Number of z/VM IUCV hypervisor console (HVC)
			       terminal devices. Valid values: 0..8
	hvc_iucv_allow=	[S390] Comma-separated list of z/VM user IDs.
			       If specified, z/VM IUCV HVC accepts connections
			       from listed z/VM user IDs only.

	keep_bootcon	[KNL]
			Do not unregister boot console at start. This is only
			useful for debugging when something happens in the window
			between unregistering the boot console and initializing
			the real console.

	i2c_bus=	[HW] Override the default board specific I2C bus speed
			     or register an additional I2C bus that is not
			     registered from board initialization code.
			     Format:
			     <bus_id>,<clkrate>

	i8042.debug	[HW] Toggle i8042 debug mode
	i8042.direct	[HW] Put keyboard port into non-translated mode
	i8042.dumbkbd	[HW] Pretend that controller can only read data from
			     keyboard and cannot control its state
			     (Don't attempt to blink the leds)
	i8042.noaux	[HW] Don't check for auxiliary (== mouse) port
	i8042.nokbd	[HW] Don't check/create keyboard port
	i8042.noloop	[HW] Disable the AUX Loopback command while probing
			     for the AUX port
	i8042.nomux	[HW] Don't check presence of an active multiplexing
			     controller
	i8042.nopnp	[HW] Don't use ACPIPnP / PnPBIOS to discover KBD/AUX
			     controllers
	i8042.notimeout	[HW] Ignore timeout condition signalled by conroller
	i8042.reset	[HW] Reset the controller during init and cleanup
	i8042.unlock	[HW] Unlock (ignore) the keylock

	i810=		[HW,DRM]

	i8k.ignore_dmi	[HW] Continue probing hardware even if DMI data
			indicates that the driver is running on unsupported
			hardware.
	i8k.force	[HW] Activate i8k driver even if SMM BIOS signature
			does not match list of supported models.
	i8k.power_status
			[HW] Report power status in /proc/i8k
			(disabled by default)
	i8k.restricted	[HW] Allow controlling fans only if SYS_ADMIN
			capability is set.

	icn=		[HW,ISDN]
			Format: <io>[,<membase>[,<icn_id>[,<icn_id2>]]]

	ide-core.nodma=	[HW] (E)IDE subsystem
			Format: =0.0 to prevent dma on hda, =0.1 hdb =1.0 hdc
			.vlb_clock .pci_clock .noflush .nohpa .noprobe .nowerr
			.cdrom .chs .ignore_cable are additional options
			See Documentation/ide/ide.txt.

	ide-pci-generic.all-generic-ide [HW] (E)IDE subsystem
			Claim all unknown PCI IDE storage controllers.

	idle=		[X86]
			Format: idle=poll, idle=mwait, idle=halt, idle=nomwait
			Poll forces a polling idle loop that can slightly
			improve the performance of waking up a idle CPU, but
			will use a lot of power and make the system run hot.
			Not recommended.
			idle=mwait: On systems which support MONITOR/MWAIT but
			the kernel chose to not use it because it doesn't save
			as much power as a normal idle loop, use the
			MONITOR/MWAIT idle loop anyways. Performance should be
			the same as idle=poll.
			idle=halt: Halt is forced to be used for CPU idle.
			In such case C2/C3 won't be used again.
			idle=nomwait: Disable mwait for CPU C-states

	ignore_loglevel	[KNL]
			Ignore loglevel setting - this will print /all/
			kernel messages to the console. Useful for debugging.
			We also add it as printk module parameter, so users
			could change it dynamically, usually by
			/sys/module/printk/parameters/ignore_loglevel.

	ihash_entries=	[KNL]
			Set number of hash buckets for inode cache.

	ima_audit=	[IMA]
			Format: { "0" | "1" }
			0 -- integrity auditing messages. (Default)
			1 -- enable informational integrity auditing messages.

	ima_hash=	[IMA]
			Format: { "sha1" | "md5" }
			default: "sha1"

	ima_tcb		[IMA]
			Load a policy which meets the needs of the Trusted
			Computing Base.  This means IMA will measure all
			programs exec'd, files mmap'd for exec, and all files
			opened for read by uid=0.

	init=		[KNL]
			Format: <full_path>
			Run specified binary instead of /sbin/init as init
			process.

	initcall_debug	[KNL] Trace initcalls as they are executed.  Useful
			for working out where the kernel is dying during
			startup.

	initrd=		[BOOT] Specify the location of the initial ramdisk

	inport.irq=	[HW] Inport (ATI XL and Microsoft) busmouse driver
			Format: <irq>

	intel_iommu=	[DMAR] Intel IOMMU driver (DMAR) option
		on
			Enable intel iommu driver.
		off
			Disable intel iommu driver.
		igfx_off [Default Off]
			By default, gfx is mapped as normal device. If a gfx
			device has a dedicated DMAR unit, the DMAR unit is
			bypassed by not enabling DMAR with this option. In
			this case, gfx device will use physical address for
			DMA.
		forcedac [x86_64]
			With this option iommu will not optimize to look
			for io virtual address below 32-bit forcing dual
			address cycle on pci bus for cards supporting greater
			than 32-bit addressing. The default is to look
			for translation below 32-bit and if not available
			then look in the higher range.
		strict [Default Off]
			With this option on every unmap_single operation will
			result in a hardware IOTLB flush operation as opposed
			to batching them for performance.
		sp_off [Default Off]
			By default, super page will be supported if Intel IOMMU
			has the capability. With this option, super page will
			not be supported.
	intremap=	[X86-64, Intel-IOMMU]
			on	enable Interrupt Remapping (default)
			off	disable Interrupt Remapping
			nosid	disable Source ID checking
			no_x2apic_optout
				BIOS x2APIC opt-out request will be ignored

	inttest=	[IA-64]

	iomem=		Disable strict checking of access to MMIO memory
		strict	regions from userspace.
		relaxed

	iommu=		[x86]
		off
		force
		noforce
		biomerge
		panic
		nopanic
		merge
		nomerge
		forcesac
		soft
		pt	[x86, IA-64]

	io7=		[HW] IO7 for Marvel based alpha systems
			See comment before marvel_specify_io7 in
			arch/alpha/kernel/core_marvel.c.

	io_delay=	[X86] I/O delay method
		0x80
			Standard port 0x80 based delay
		0xed
			Alternate port 0xed based delay (needed on some systems)
		udelay
			Simple two microseconds delay
		none
			No delay

	ip=		[IP_PNP]
			See Documentation/filesystems/nfs/nfsroot.txt.

	ip2=		[HW] Set IO/IRQ pairs for up to 4 IntelliPort boards
			See comment before ip2_setup() in
			drivers/char/ip2/ip2base.c.

	irqfixup	[HW]
			When an interrupt is not handled search all handlers
			for it. Intended to get systems with badly broken
			firmware running.

	irqpoll		[HW]
			When an interrupt is not handled search all handlers
			for it. Also check all handlers each timer
			interrupt. Intended to get systems with badly broken
			firmware running.

	isapnp=		[ISAPNP]
			Format: <RDP>,<reset>,<pci_scan>,<verbosity>

	isolcpus=	[KNL,SMP] Isolate CPUs from the general scheduler.
			Format:
			<cpu number>,...,<cpu number>
			or
			<cpu number>-<cpu number>
			(must be a positive range in ascending order)
			or a mixture
			<cpu number>,...,<cpu number>-<cpu number>

			This option can be used to specify one or more CPUs
			to isolate from the general SMP balancing and scheduling
			algorithms. You can move a process onto or off an
			"isolated" CPU via the CPU affinity syscalls or cpuset.
			<cpu number> begins at 0 and the maximum value is
			"number of CPUs in system - 1".

			This option is the preferred way to isolate CPUs. The
			alternative -- manually setting the CPU mask of all
			tasks in the system -- can cause problems and
			suboptimal load balancer performance.

	iucv=		[HW,NET]

	js=		[HW,JOY] Analog joystick
			See Documentation/input/joystick.txt.

	keepinitrd	[HW,ARM]

	kernelcore=nn[KMG]	[KNL,X86,IA-64,PPC] This parameter
			specifies the amount of memory usable by the kernel
			for non-movable allocations.  The requested amount is
			spread evenly throughout all nodes in the system. The
			remaining memory in each node is used for Movable
			pages. In the event, a node is too small to have both
			kernelcore and Movable pages, kernelcore pages will
			take priority and other nodes will have a larger number
			of kernelcore pages.  The Movable zone is used for the
			allocation of pages that may be reclaimed or moved
			by the page migration subsystem.  This means that
			HugeTLB pages may not be allocated from this zone.
			Note that allocations like PTEs-from-HighMem still
			use the HighMem zone if it exists, and the Normal
			zone if it does not.

	kgdbdbgp=	[KGDB,HW] kgdb over EHCI usb debug port.
			Format: <Controller#>[,poll interval]
			The controller # is the number of the ehci usb debug
			port as it is probed via PCI.  The poll interval is
			optional and is the number seconds in between
			each poll cycle to the debug port in case you need
			the functionality for interrupting the kernel with
			gdb or control-c on the dbgp connection.  When
			not using this parameter you use sysrq-g to break into
			the kernel debugger.

	kgdboc=		[KGDB,HW] kgdb over consoles.
			Requires a tty driver that supports console polling,
			or a supported polling keyboard driver (non-usb).
			 Serial only format: <serial_device>[,baud]
			 keyboard only format: kbd
			 keyboard and serial format: kbd,<serial_device>[,baud]
			Optional Kernel mode setting:
			 kms, kbd format: kms,kbd
			 kms, kbd and serial format: kms,kbd,<ser_dev>[,baud]

	kgdbwait	[KGDB] Stop kernel execution and enter the
			kernel debugger at the earliest opportunity.

	kmac=		[MIPS] korina ethernet MAC address.
			Configure the RouterBoard 532 series on-chip
			Ethernet adapter MAC address.

	kmemleak=	[KNL] Boot-time kmemleak enable/disable
			Valid arguments: on, off
			Default: on

	kstack=N	[X86] Print N words from the kernel stack
			in oops dumps.

	kvm.ignore_msrs=[KVM] Ignore guest accesses to unhandled MSRs.
			Default is 0 (don't ignore, but inject #GP)

	kvm.oos_shadow=	[KVM] Disable out-of-sync shadow paging.
			Default is 1 (enabled)

	kvm.mmu_audit=	[KVM] This is a R/W parameter which allows audit
			KVM MMU at runtime.
			Default is 0 (off)

	kvm-amd.nested=	[KVM,AMD] Allow nested virtualization in KVM/SVM.
			Default is 1 (enabled)

	kvm-amd.npt=	[KVM,AMD] Disable nested paging (virtualized MMU)
			for all guests.
			Default is 1 (enabled) if in 64-bit or 32-bit PAE mode.

	kvm-intel.ept=	[KVM,Intel] Disable extended page tables
			(virtualized MMU) support on capable Intel chips.
			Default is 1 (enabled)

	kvm-intel.emulate_invalid_guest_state=
			[KVM,Intel] Enable emulation of invalid guest states
			Default is 0 (disabled)

	kvm-intel.flexpriority=
			[KVM,Intel] Disable FlexPriority feature (TPR shadow).
			Default is 1 (enabled)

	kvm-intel.nested=
			[KVM,Intel] Enable VMX nesting (nVMX).
			Default is 0 (disabled)

	kvm-intel.unrestricted_guest=
			[KVM,Intel] Disable unrestricted guest feature
			(virtualized real and unpaged mode) on capable
			Intel chips. Default is 1 (enabled)

	kvm-intel.vpid=	[KVM,Intel] Disable Virtual Processor Identification
			feature (tagged TLBs) on capable Intel chips.
			Default is 1 (enabled)

	l2cr=		[PPC]

	l3cr=		[PPC]

	lapic		[X86-32,APIC] Enable the local APIC even if BIOS
			disabled it.

	lapic_timer_c2_ok	[X86,APIC] trust the local apic timer
			in C2 power state.

	libata.dma=	[LIBATA] DMA control
			libata.dma=0	  Disable all PATA and SATA DMA
			libata.dma=1	  PATA and SATA Disk DMA only
			libata.dma=2	  ATAPI (CDROM) DMA only
			libata.dma=4	  Compact Flash DMA only
			Combinations also work, so libata.dma=3 enables DMA
			for disks and CDROMs, but not CFs.

	libata.ignore_hpa=	[LIBATA] Ignore HPA limit
			libata.ignore_hpa=0	  keep BIOS limits (default)
			libata.ignore_hpa=1	  ignore limits, using full disk

	libata.noacpi	[LIBATA] Disables use of ACPI in libata suspend/resume
			when set.
			Format: <int>

	libata.force=	[LIBATA] Force configurations.  The format is comma
			separated list of "[ID:]VAL" where ID is
			PORT[.DEVICE].  PORT and DEVICE are decimal numbers
			matching port, link or device.  Basically, it matches
			the ATA ID string printed on console by libata.  If
			the whole ID part is omitted, the last PORT and DEVICE
			values are used.  If ID hasn't been specified yet, the
			configuration applies to all ports, links and devices.

			If only DEVICE is omitted, the parameter applies to
			the port and all links and devices behind it.  DEVICE
			number of 0 either selects the first device or the
			first fan-out link behind PMP device.  It does not
			select the host link.  DEVICE number of 15 selects the
			host link and device attached to it.

			The VAL specifies the configuration to force.  As long
			as there's no ambiguity shortcut notation is allowed.
			For example, both 1.5 and 1.5G would work for 1.5Gbps.
			The following configurations can be forced.

			* Cable type: 40c, 80c, short40c, unk, ign or sata.
			  Any ID with matching PORT is used.

			* SATA link speed limit: 1.5Gbps or 3.0Gbps.

			* Transfer mode: pio[0-7], mwdma[0-4] and udma[0-7].
			  udma[/][16,25,33,44,66,100,133] notation is also
			  allowed.

			* [no]ncq: Turn on or off NCQ.

			* nohrst, nosrst, norst: suppress hard, soft
                          and both resets.

			* dump_id: dump IDENTIFY data.

			If there are multiple matching configurations changing
			the same attribute, the last one is used.

	memblock=debug	[KNL] Enable memblock debug messages.

	load_ramdisk=	[RAM] List of ramdisks to load from floppy
			See Documentation/blockdev/ramdisk.txt.

	lockd.nlm_grace_period=P  [NFS] Assign grace period.
			Format: <integer>

	lockd.nlm_tcpport=N	[NFS] Assign TCP port.
			Format: <integer>

	lockd.nlm_timeout=T	[NFS] Assign timeout value.
			Format: <integer>

	lockd.nlm_udpport=M	[NFS] Assign UDP port.
			Format: <integer>

	logibm.irq=	[HW,MOUSE] Logitech Bus Mouse Driver
			Format: <irq>

	loglevel=	All Kernel Messages with a loglevel smaller than the
			console loglevel will be printed to the console. It can
			also be changed with klogd or other programs. The
			loglevels are defined as follows:

			0 (KERN_EMERG)		system is unusable
			1 (KERN_ALERT)		action must be taken immediately
			2 (KERN_CRIT)		critical conditions
			3 (KERN_ERR)		error conditions
			4 (KERN_WARNING)	warning conditions
			5 (KERN_NOTICE)		normal but significant condition
			6 (KERN_INFO)		informational
			7 (KERN_DEBUG)		debug-level messages

	log_buf_len=n[KMG]	Sets the size of the printk ring buffer,
			in bytes.  n must be a power of two.  The default
			size is set in the kernel config file.

	logo.nologo	[FB] Disables display of the built-in Linux logo.
			This may be used to provide more screen space for
			kernel log messages and is useful when debugging
			kernel boot problems.

	lp=0		[LP]	Specify parallel ports to use, e.g,
	lp=port[,port...]	lp=none,parport0 (lp0 not configured, lp1 uses
	lp=reset		first parallel port). 'lp=0' disables the
	lp=auto			printer driver. 'lp=reset' (which can be
				specified in addition to the ports) causes
				attached printers to be reset. Using
				lp=port1,port2,... specifies the parallel ports
				to associate lp devices with, starting with
				lp0. A port specification may be 'none' to skip
				that lp device, or a parport name such as
				'parport0'. Specifying 'lp=auto' instead of a
				port specification list means that device IDs
				from each port should be examined, to see if
				an IEEE 1284-compliant printer is attached; if
				so, the driver will manage that printer.
				See also header of drivers/char/lp.c.

	lpj=n		[KNL]
			Sets loops_per_jiffy to given constant, thus avoiding
			time-consuming boot-time autodetection (up to 250 ms per
			CPU). 0 enables autodetection (default). To determine
			the correct value for your kernel, boot with normal
			autodetection and see what value is printed. Note that
			on SMP systems the preset will be applied to all CPUs,
			which is likely to cause problems if your CPUs need
			significantly divergent settings. An incorrect value
			will cause delays in the kernel to be wrong, leading to
			unpredictable I/O errors and other breakage. Although
			unlikely, in the extreme case this might damage your
			hardware.

	ltpc=		[NET]
			Format: <io>,<irq>,<dma>

	machvec=	[IA-64] Force the use of a particular machine-vector
			(machvec) in a generic kernel.
			Example: machvec=hpzx1_swiotlb

	machtype=	[Loongson] Share the same kernel image file between different
			 yeeloong laptop.
			Example: machtype=lemote-yeeloong-2f-7inch

	max_addr=nn[KMG]	[KNL,BOOT,ia64] All physical memory greater
			than or equal to this physical address is ignored.

	maxcpus=	[SMP] Maximum number of processors that	an SMP kernel
			should make use of.  maxcpus=n : n >= 0 limits the
			kernel to using 'n' processors.  n=0 is a special case,
			it is equivalent to "nosmp", which also disables
			the IO APIC.

	max_loop=	[LOOP] The number of loop block devices that get
	(loop.max_loop)	unconditionally pre-created at init time. The default
			number is configured by BLK_DEV_LOOP_MIN_COUNT. Instead
			of statically allocating a predefined number, loop
			devices can be requested on-demand with the
			/dev/loop-control interface.

	mcatest=	[IA-64]

	mce		[X86-32] Machine Check Exception

	mce=option	[X86-64] See Documentation/x86/x86_64/boot-options.txt

	md=		[HW] RAID subsystems devices and level
			See Documentation/md.txt.

	mdacon=		[MDA]
			Format: <first>,<last>
			Specifies range of consoles to be captured by the MDA.

	mem=nn[KMG]	[KNL,BOOT] Force usage of a specific amount of memory
			Amount of memory to be used when the kernel is not able
			to see the whole system memory or for test.
			[X86-32] Use together with memmap= to avoid physical
			address space collisions. Without memmap= PCI devices
			could be placed at addresses belonging to unused RAM.

	mem=nopentium	[BUGS=X86-32] Disable usage of 4MB pages for kernel
			memory.

	memchunk=nn[KMG]
			[KNL,SH] Allow user to override the default size for
			per-device physically contiguous DMA buffers.

	memmap=exactmap	[KNL,X86] Enable setting of an exact
			E820 memory map, as specified by the user.
			Such memmap=exactmap lines can be constructed based on
			BIOS output or other requirements. See the memmap=nn@ss
			option description.

	memmap=nn[KMG]@ss[KMG]
			[KNL] Force usage of a specific region of memory
			Region of memory to be used, from ss to ss+nn.

	memmap=nn[KMG]#ss[KMG]
			[KNL,ACPI] Mark specific memory as ACPI data.
			Region of memory to be used, from ss to ss+nn.

	memmap=nn[KMG]$ss[KMG]
			[KNL,ACPI] Mark specific memory as reserved.
			Region of memory to be used, from ss to ss+nn.
			Example: Exclude memory from 0x18690000-0x1869ffff
			         memmap=64K$0x18690000
			         or
			         memmap=0x10000$0x18690000

	memory_corruption_check=0/1 [X86]
			Some BIOSes seem to corrupt the first 64k of
			memory when doing things like suspend/resume.
			Setting this option will scan the memory
			looking for corruption.  Enabling this will
			both detect corruption and prevent the kernel
			from using the memory being corrupted.
			However, its intended as a diagnostic tool; if
			repeatable BIOS-originated corruption always
			affects the same memory, you can use memmap=
			to prevent the kernel from using that memory.

	memory_corruption_check_size=size [X86]
			By default it checks for corruption in the low
			64k, making this memory unavailable for normal
			use.  Use this parameter to scan for
			corruption in more or less memory.

	memory_corruption_check_period=seconds [X86]
			By default it checks for corruption every 60
			seconds.  Use this parameter to check at some
			other rate.  0 disables periodic checking.

	memtest=	[KNL,X86] Enable memtest
			Format: <integer>
			default : 0 <disable>
			Specifies the number of memtest passes to be
			performed. Each pass selects another test
			pattern from a given set of patterns. Memtest
			fills the memory with this pattern, validates
			memory contents and reserves bad memory
			regions that are detected.

	meye.*=		[HW] Set MotionEye Camera parameters
			See Documentation/video4linux/meye.txt.

	mfgpt_irq=	[IA-32] Specify the IRQ to use for the
			Multi-Function General Purpose Timers on AMD Geode
			platforms.

	mfgptfix	[X86-32] Fix MFGPT timers on AMD Geode platforms when
			the BIOS has incorrectly applied a workaround. TinyBIOS
			version 0.98 is known to be affected, 0.99 fixes the
			problem by letting the user disable the workaround.

	mga=		[HW,DRM]

	min_addr=nn[KMG]	[KNL,BOOT,ia64] All physical memory below this
			physical address is ignored.

	mini2440=	[ARM,HW,KNL]
			Format:[0..2][b][c][t]
			Default: "0tb"
			MINI2440 configuration specification:
			0 - The attached screen is the 3.5" TFT
			1 - The attached screen is the 7" TFT
			2 - The VGA Shield is attached (1024x768)
			Leaving out the screen size parameter will not load
			the TFT driver, and the framebuffer will be left
			unconfigured.
			b - Enable backlight. The TFT backlight pin will be
			linked to the kernel VESA blanking code and a GPIO
			LED. This parameter is not necessary when using the
			VGA shield.
			c - Enable the s3c camera interface.
			t - Reserved for enabling touchscreen support. The
			touchscreen support is not enabled in the mainstream
			kernel as of 2.6.30, a preliminary port can be found
			in the "bleeding edge" mini2440 support kernel at
			http://repo.or.cz/w/linux-2.6/mini2440.git

	mminit_loglevel=
			[KNL] When CONFIG_DEBUG_MEMORY_INIT is set, this
			parameter allows control of the logging verbosity for
			the additional memory initialisation checks. A value
			of 0 disables mminit logging and a level of 4 will
			log everything. Information is printed at KERN_DEBUG
			so loglevel=8 may also need to be specified.

	mousedev.tap_time=
			[MOUSE] Maximum time between finger touching and
			leaving touchpad surface for touch to be considered
			a tap and be reported as a left button click (for
			touchpads working in absolute mode only).
			Format: <msecs>
	mousedev.xres=	[MOUSE] Horizontal screen resolution, used for devices
			reporting absolute coordinates, such as tablets
	mousedev.yres=	[MOUSE] Vertical screen resolution, used for devices
			reporting absolute coordinates, such as tablets

	movablecore=nn[KMG]	[KNL,X86,IA-64,PPC] This parameter
			is similar to kernelcore except it specifies the
			amount of memory used for migratable allocations.
			If both kernelcore and movablecore is specified,
			then kernelcore will be at *least* the specified
			value but may be more. If movablecore on its own
			is specified, the administrator must be careful
			that the amount of memory usable for all allocations
			is not too small.

	MTD_Partition=	[MTD]
			Format: <name>,<region-number>,<size>,<offset>

	MTD_Region=	[MTD] Format:
			<name>,<region-number>[,<base>,<size>,<buswidth>,<altbuswidth>]

	mtdparts=	[MTD]
			See drivers/mtd/cmdlinepart.c.

	multitce=off	[PPC]  This parameter disables the use of the pSeries
			firmware feature for updating multiple TCE entries
			at a time.

	onenand.bdry=	[HW,MTD] Flex-OneNAND Boundary Configuration

			Format: [die0_boundary][,die0_lock][,die1_boundary][,die1_lock]

			boundary - index of last SLC block on Flex-OneNAND.
				   The remaining blocks are configured as MLC blocks.
			lock	 - Configure if Flex-OneNAND boundary should be locked.
				   Once locked, the boundary cannot be changed.
				   1 indicates lock status, 0 indicates unlock status.

	mtdset=		[ARM]
			ARM/S3C2412 JIVE boot control

			See arch/arm/mach-s3c2412/mach-jive.c

	mtouchusb.raw_coordinates=
			[HW] Make the MicroTouch USB driver use raw coordinates
			('y', default) or cooked coordinates ('n')

	mtrr_chunk_size=nn[KMG] [X86]
			used for mtrr cleanup. It is largest continuous chunk
			that could hold holes aka. UC entries.

	mtrr_gran_size=nn[KMG] [X86]
			Used for mtrr cleanup. It is granularity of mtrr block.
			Default is 1.
			Large value could prevent small alignment from
			using up MTRRs.

	mtrr_spare_reg_nr=n [X86]
			Format: <integer>
			Range: 0,7 : spare reg number
			Default : 1
			Used for mtrr cleanup. It is spare mtrr entries number.
			Set to 2 or more if your graphical card needs more.

	n2=		[NET] SDL Inc. RISCom/N2 synchronous serial card

	netdev=		[NET] Network devices parameters
			Format: <irq>,<io>,<mem_start>,<mem_end>,<name>
			Note that mem_start is often overloaded to mean
			something different and driver-specific.
			This usage is only documented in each driver source
			file if at all.

	nf_conntrack.acct=
			[NETFILTER] Enable connection tracking flow accounting
			0 to disable accounting
			1 to enable accounting
			Default value is 0.

	nfsaddrs=	[NFS] Deprecated.  Use ip= instead.
			See Documentation/filesystems/nfs/nfsroot.txt.

	nfsroot=	[NFS] nfs root filesystem for disk-less boxes.
			See Documentation/filesystems/nfs/nfsroot.txt.

	nfsrootdebug	[NFS] enable nfsroot debugging messages.
			See Documentation/filesystems/nfs/nfsroot.txt.

	nfs.callback_tcpport=
			[NFS] set the TCP port on which the NFSv4 callback
			channel should listen.

	nfs.cache_getent=
			[NFS] sets the pathname to the program which is used
			to update the NFS client cache entries.

	nfs.cache_getent_timeout=
			[NFS] sets the timeout after which an attempt to
			update a cache entry is deemed to have failed.

	nfs.idmap_cache_timeout=
			[NFS] set the maximum lifetime for idmapper cache
			entries.

	nfs.enable_ino64=
			[NFS] enable 64-bit inode numbers.
			If zero, the NFS client will fake up a 32-bit inode
			number for the readdir() and stat() syscalls instead
			of returning the full 64-bit number.
			The default is to return 64-bit inode numbers.

	nfs.nfs4_disable_idmapping=
			[NFSv4] When set, this option disables the NFSv4
			idmapper on the client, but only if the mount
			is using the 'sec=sys' security flavour. This may
			make migration from legacy NFSv2/v3 systems easier
			provided that the server has the appropriate support.
			The default is to always enable NFSv4 idmapping.

	nmi_debug=	[KNL,AVR32,SH] Specify one or more actions to take
			when a NMI is triggered.
			Format: [state][,regs][,debounce][,die]

	nmi_watchdog=	[KNL,BUGS=X86] Debugging features for SMP kernels
			Format: [panic,][nopanic,][num]
			Valid num: 0
			0 - turn nmi_watchdog off
			When panic is specified, panic when an NMI watchdog
			timeout occurs (or 'nopanic' to override the opposite
			default).
			This is useful when you use a panic=... timeout and
			need the box quickly up again.

	netpoll.carrier_timeout=
			[NET] Specifies amount of time (in seconds) that
			netpoll should wait for a carrier. By default netpoll
			waits 4 seconds.

	no387		[BUGS=X86-32] Tells the kernel to use the 387 maths
			emulation library even if a 387 maths coprocessor
			is present.

	no_console_suspend
			[HW] Never suspend the console
			Disable suspending of consoles during suspend and
			hibernate operations.  Once disabled, debugging
			messages can reach various consoles while the rest
			of the system is being put to sleep (ie, while
			debugging driver suspend/resume hooks).  This may
			not work reliably with all consoles, but is known
			to work with serial and VGA consoles.
			To facilitate more flexible debugging, we also add
			console_suspend, a printk module parameter to control
			it. Users could use console_suspend (usually
			/sys/module/printk/parameters/console_suspend) to
			turn on/off it dynamically.

	noaliencache	[MM, NUMA, SLAB] Disables the allocation of alien
			caches in the slab allocator.  Saves per-node memory,
			but will impact performance.

	noalign		[KNL,ARM]

	noapic		[SMP,APIC] Tells the kernel to not make use of any
			IOAPICs that may be present in the system.

	noautogroup	Disable scheduler automatic task group creation.

	nobats		[PPC] Do not use BATs for mapping kernel lowmem
			on "Classic" PPC cores.

	nocache		[ARM]

	noclflush	[BUGS=X86] Don't use the CLFLUSH instruction

	nodelayacct	[KNL] Disable per-task delay accounting

	nodisconnect	[HW,SCSI,M68K] Disables SCSI disconnects.

	nodsp		[SH] Disable hardware DSP at boot time.

	noefi		[X86] Disable EFI runtime services support.

	noexec		[IA-64]

	noexec		[X86]
			On X86-32 available only on PAE configured kernels.
			noexec=on: enable non-executable mappings (default)
			noexec=off: disable non-executable mappings

	nosmep		[X86]
			Disable SMEP (Supervisor Mode Execution Protection)
			even if it is supported by processor.

	noexec32	[X86-64]
			This affects only 32-bit executables.
			noexec32=on: enable non-executable mappings (default)
				read doesn't imply executable mappings
			noexec32=off: disable non-executable mappings
				read implies executable mappings

	nofpu		[SH] Disable hardware FPU at boot time.

	nofxsr		[BUGS=X86-32] Disables x86 floating point extended
			register save and restore. The kernel will only save
			legacy floating-point registers on task switch.

	noxsave		[BUGS=X86] Disables x86 extended register state save
			and restore using xsave. The kernel will fallback to
			enabling legacy floating-point and sse state.

	nohlt		[BUGS=ARM,SH] Tells the kernel that the sleep(SH) or
			wfi(ARM) instruction doesn't work correctly and not to
			use it. This is also useful when using JTAG debugger.

	no-hlt		[BUGS=X86-32] Tells the kernel that the hlt
			instruction doesn't work correctly and not to
			use it.

	no_file_caps	Tells the kernel not to honor file capabilities.  The
			only way then for a file to be executed with privilege
			is to be setuid root or executed by root.

	nohalt		[IA-64] Tells the kernel not to use the power saving
			function PAL_HALT_LIGHT when idle. This increases
			power-consumption. On the positive side, it reduces
			interrupt wake-up latency, which may improve performance
			in certain environments such as networked servers or
			real-time systems.

	nohz=		[KNL] Boottime enable/disable dynamic ticks
			Valid arguments: on, off
			Default: on

	noiotrap	[SH] Disables trapped I/O port accesses.

	noirqdebug	[X86-32] Disables the code which attempts to detect and
			disable unhandled interrupt sources.

	no_timer_check	[X86,APIC] Disables the code which tests for
			broken timer IRQ sources.

	noisapnp	[ISAPNP] Disables ISA PnP code.

	noinitrd	[RAM] Tells the kernel not to load any configured
			initial RAM disk.

	nointremap	[X86-64, Intel-IOMMU] Do not enable interrupt
			remapping.
			[Deprecated - use intremap=off]

	nointroute	[IA-64]

	nojitter	[IA-64] Disables jitter checking for ITC timers.

	no-kvmclock	[X86,KVM] Disable paravirtualized KVM clock driver

	no-kvmapf	[X86,KVM] Disable paravirtualized asynchronous page
			fault handling.

	no-steal-acc    [X86,KVM] Disable paravirtualized steal time accounting.
			steal time is computed, but won't influence scheduler
			behaviour

	nolapic		[X86-32,APIC] Do not enable or use the local APIC.

	nolapic_timer	[X86-32,APIC] Do not use the local APIC timer.

	noltlbs		[PPC] Do not use large page/tlb entries for kernel
			lowmem mapping on PPC40x.

	nomca		[IA-64] Disable machine check abort handling

	nomce		[X86-32] Machine Check Exception

	nomfgpt		[X86-32] Disable Multi-Function General Purpose
			Timer usage (for AMD Geode machines).

	nopat		[X86] Disable PAT (page attribute table extension of
			pagetables) support.

	norandmaps	Don't use address space randomization.  Equivalent to
			echo 0 > /proc/sys/kernel/randomize_va_space

	noreplace-paravirt	[X86,IA-64,PV_OPS] Don't patch paravirt_ops

	noreplace-smp	[X86-32,SMP] Don't replace SMP instructions
			with UP alternatives

	noresidual	[PPC] Don't use residual data on PReP machines.

	nordrand	[X86] Disable the direct use of the RDRAND
			instruction even if it is supported by the
			processor.  RDRAND is still available to user
			space applications.

	noresume	[SWSUSP] Disables resume and restores original swap
			space.

	no-scroll	[VGA] Disables scrollback.
			This is required for the Braillex ib80-piezo Braille
			reader made by F.H. Papenmeier (Germany).

	nosbagart	[IA-64]

	nosep		[BUGS=X86-32] Disables x86 SYSENTER/SYSEXIT support.

	nosmp		[SMP] Tells an SMP kernel to act as a UP kernel,
			and disable the IO APIC.  legacy for "maxcpus=0".

	nosoftlockup	[KNL] Disable the soft-lockup detector.

	nosync		[HW,M68K] Disables sync negotiation for all devices.

	notsc		[BUGS=X86-32] Disable Time Stamp Counter

	nousb		[USB] Disable the USB subsystem

	nowatchdog	[KNL] Disable the lockup detector (NMI watchdog).

	nowb		[ARM]

	nox2apic	[X86-64,APIC] Do not enable x2APIC mode.

	nptcg=		[IA-64] Override max number of concurrent global TLB
			purges which is reported from either PAL_VM_SUMMARY or
			SAL PALO.

	nr_cpus=	[SMP] Maximum number of processors that	an SMP kernel
			could support.  nr_cpus=n : n >= 1 limits the kernel to
			supporting 'n' processors. Later in runtime you can not
			use hotplug cpu feature to put more cpu back to online.
			just like you compile the kernel NR_CPUS=n

	nr_uarts=	[SERIAL] maximum number of UARTs to be registered.

	numa_zonelist_order= [KNL, BOOT] Select zonelist order for NUMA.
			one of ['zone', 'node', 'default'] can be specified
			This can be set from sysctl after boot.
			See Documentation/sysctl/vm.txt for details.

	ohci1394_dma=early	[HW] enable debugging via the ohci1394 driver.
			See Documentation/debugging-via-ohci1394.txt for more
			info.

	olpc_ec_timeout= [OLPC] ms delay when issuing EC commands
			Rather than timing out after 20 ms if an EC
			command is not properly ACKed, override the length
			of the timeout.  We have interrupts disabled while
			waiting for the ACK, so if this is set too high
			interrupts *may* be lost!

	omap_mux=	[OMAP] Override bootloader pin multiplexing.
			Format: <mux_mode0.mode_name=value>...
			For example, to override I2C bus2:
			omap_mux=i2c2_scl.i2c2_scl=0x100,i2c2_sda.i2c2_sda=0x100

	oprofile.timer=	[HW]
			Use timer interrupt instead of performance counters

	oprofile.cpu_type=	Force an oprofile cpu type
			This might be useful if you have an older oprofile
			userland or if you want common events.
			Format: { arch_perfmon }
			arch_perfmon: [X86] Force use of architectural
				perfmon on Intel CPUs instead of the
				CPU specific event set.

	oops=panic	Always panic on oopses. Default is to just kill the
			process, but there is a small probability of
			deadlocking the machine.
			This will also cause panics on machine check exceptions.
			Useful together with panic=30 to trigger a reboot.

	OSS		[HW,OSS]
			See Documentation/sound/oss/oss-parameters.txt

	panic=		[KNL] Kernel behaviour on panic: delay <timeout>
			timeout > 0: seconds before rebooting
			timeout = 0: wait forever
			timeout < 0: reboot immediately
			Format: <timeout>

	parkbd.port=	[HW] Parallel port number the keyboard adapter is
			connected to, default is 0.
			Format: <parport#>
	parkbd.mode=	[HW] Parallel port keyboard adapter mode of operation,
			0 for XT, 1 for AT (default is AT).
			Format: <mode>

	parport=	[HW,PPT] Specify parallel ports. 0 disables.
			Format: { 0 | auto | 0xBBB[,IRQ[,DMA]] }
			Use 'auto' to force the driver to use any
			IRQ/DMA settings detected (the default is to
			ignore detected IRQ/DMA settings because of
			possible conflicts). You can specify the base
			address, IRQ, and DMA settings; IRQ and DMA
			should be numbers, or 'auto' (for using detected
			settings on that particular port), or 'nofifo'
			(to avoid using a FIFO even if it is detected).
			Parallel ports are assigned in the order they
			are specified on the command line, starting
			with parport0.

	parport_init_mode=	[HW,PPT]
			Configure VIA parallel port to operate in
			a specific mode. This is necessary on Pegasos
			computer where firmware has no options for setting
			up parallel port mode and sets it to spp.
			Currently this function knows 686a and 8231 chips.
			Format: [spp|ps2|epp|ecp|ecpepp]

	pause_on_oops=
			Halt all CPUs after the first oops has been printed for
			the specified number of seconds.  This is to be used if
			your oopses keep scrolling off the screen.

	pcbit=		[HW,ISDN]

	pcd.		[PARIDE]
			See header of drivers/block/paride/pcd.c.
			See also Documentation/blockdev/paride.txt.

	pci=option[,option...]	[PCI] various PCI subsystem options:
		earlydump	[X86] dump PCI config space before the kernel
			        changes anything
		off		[X86] don't probe for the PCI bus
		bios		[X86-32] force use of PCI BIOS, don't access
				the hardware directly. Use this if your machine
				has a non-standard PCI host bridge.
		nobios		[X86-32] disallow use of PCI BIOS, only direct
				hardware access methods are allowed. Use this
				if you experience crashes upon bootup and you
				suspect they are caused by the BIOS.
		conf1		[X86] Force use of PCI Configuration
				Mechanism 1.
		conf2		[X86] Force use of PCI Configuration
				Mechanism 2.
		noaer		[PCIE] If the PCIEAER kernel config parameter is
				enabled, this kernel boot option can be used to
				disable the use of PCIE advanced error reporting.
		nodomains	[PCI] Disable support for multiple PCI
				root domains (aka PCI segments, in ACPI-speak).
		nommconf	[X86] Disable use of MMCONFIG for PCI
				Configuration
		check_enable_amd_mmconf [X86] check for and enable
				properly configured MMIO access to PCI
				config space on AMD family 10h CPU
		nomsi		[MSI] If the PCI_MSI kernel config parameter is
				enabled, this kernel boot option can be used to
				disable the use of MSI interrupts system-wide.
		noioapicquirk	[APIC] Disable all boot interrupt quirks.
				Safety option to keep boot IRQs enabled. This
				should never be necessary.
		ioapicreroute	[APIC] Enable rerouting of boot IRQs to the
				primary IO-APIC for bridges that cannot disable
				boot IRQs. This fixes a source of spurious IRQs
				when the system masks IRQs.
		noioapicreroute	[APIC] Disable workaround that uses the
				boot IRQ equivalent of an IRQ that connects to
				a chipset where boot IRQs cannot be disabled.
				The opposite of ioapicreroute.
		biosirq		[X86-32] Use PCI BIOS calls to get the interrupt
				routing table. These calls are known to be buggy
				on several machines and they hang the machine
				when used, but on other computers it's the only
				way to get the interrupt routing table. Try
				this option if the kernel is unable to allocate
				IRQs or discover secondary PCI buses on your
				motherboard.
		rom		[X86] Assign address space to expansion ROMs.
				Use with caution as certain devices share
				address decoders between ROMs and other
				resources.
		norom		[X86] Do not assign address space to
				expansion ROMs that do not already have
				BIOS assigned address ranges.
		nobar		[X86] Do not assign address space to the
				BARs that weren't assigned by the BIOS.
		irqmask=0xMMMM	[X86] Set a bit mask of IRQs allowed to be
				assigned automatically to PCI devices. You can
				make the kernel exclude IRQs of your ISA cards
				this way.
		pirqaddr=0xAAAAA	[X86] Specify the physical address
				of the PIRQ table (normally generated
				by the BIOS) if it is outside the
				F0000h-100000h range.
		lastbus=N	[X86] Scan all buses thru bus #N. Can be
				useful if the kernel is unable to find your
				secondary buses and you want to tell it
				explicitly which ones they are.
		assign-busses	[X86] Always assign all PCI bus
				numbers ourselves, overriding
				whatever the firmware may have done.
		usepirqmask	[X86] Honor the possible IRQ mask stored
				in the BIOS $PIR table. This is needed on
				some systems with broken BIOSes, notably
				some HP Pavilion N5400 and Omnibook XE3
				notebooks. This will have no effect if ACPI
				IRQ routing is enabled.
		noacpi		[X86] Do not use ACPI for IRQ routing
				or for PCI scanning.
		use_crs		[X86] Use PCI host bridge window information
				from ACPI.  On BIOSes from 2008 or later, this
				is enabled by default.  If you need to use this,
				please report a bug.
		nocrs		[X86] Ignore PCI host bridge windows from ACPI.
			        If you need to use this, please report a bug.
		routeirq	Do IRQ routing for all PCI devices.
				This is normally done in pci_enable_device(),
				so this option is a temporary workaround
				for broken drivers that don't call it.
		skip_isa_align	[X86] do not align io start addr, so can
				handle more pci cards
		firmware	[ARM] Do not re-enumerate the bus but instead
				just use the configuration from the
				bootloader. This is currently used on
				IXP2000 systems where the bus has to be
				configured a certain way for adjunct CPUs.
		noearly		[X86] Don't do any early type 1 scanning.
				This might help on some broken boards which
				machine check when some devices' config space
				is read. But various workarounds are disabled
				and some IOMMU drivers will not work.
		bfsort		Sort PCI devices into breadth-first order.
				This sorting is done to get a device
				order compatible with older (<= 2.4) kernels.
		nobfsort	Don't sort PCI devices into breadth-first order.
		cbiosize=nn[KMG]	The fixed amount of bus space which is
				reserved for the CardBus bridge's IO window.
				The default value is 256 bytes.
		cbmemsize=nn[KMG]	The fixed amount of bus space which is
				reserved for the CardBus bridge's memory
				window. The default value is 64 megabytes.
		resource_alignment=
				Format:
				[<order of align>@][<domain>:]<bus>:<slot>.<func>[; ...]
				Specifies alignment and device to reassign
				aligned memory resources.
				If <order of align> is not specified,
				PAGE_SIZE is used as alignment.
				PCI-PCI bridge can be specified, if resource
				windows need to be expanded.
		ecrc=		Enable/disable PCIe ECRC (transaction layer
				end-to-end CRC checking).
				bios: Use BIOS/firmware settings. This is the
				the default.
				off: Turn ECRC off
				on: Turn ECRC on.
		realloc		reallocate PCI resources if allocations done by BIOS
				are erroneous.

	pcie_aspm=	[PCIE] Forcibly enable or disable PCIe Active State Power
			Management.
		off	Disable ASPM.
		force	Enable ASPM even on devices that claim not to support it.
			WARNING: Forcing ASPM on may cause system lockups.

	pcie_ports=	[PCIE] PCIe ports handling:
		auto	Ask the BIOS whether or not to use native PCIe services
			associated with PCIe ports (PME, hot-plug, AER).  Use
			them only if that is allowed by the BIOS.
		native	Use native PCIe services associated with PCIe ports
			unconditionally.
		compat	Treat PCIe ports as PCI-to-PCI bridges, disable the PCIe
			ports driver.

	pcie_pme=	[PCIE,PM] Native PCIe PME signaling options:
		nomsi	Do not use MSI for native PCIe PME signaling (this makes
			all PCIe root ports use INTx for all services).

	pcmv=		[HW,PCMCIA] BadgePAD 4

	pd.		[PARIDE]
			See Documentation/blockdev/paride.txt.

	pdcchassis=	[PARISC,HW] Disable/Enable PDC Chassis Status codes at
			boot time.
			Format: { 0 | 1 }
			See arch/parisc/kernel/pdc_chassis.c

	percpu_alloc=	Select which percpu first chunk allocator to use.
			Currently supported values are "embed" and "page".
			Archs may support subset or none of the	selections.
			See comments in mm/percpu.c for details on each
			allocator.  This parameter is primarily	for debugging
			and performance comparison.

	pf.		[PARIDE]
			See Documentation/blockdev/paride.txt.

	pg.		[PARIDE]
			See Documentation/blockdev/paride.txt.

	pirq=		[SMP,APIC] Manual mp-table setup
			See Documentation/x86/i386/IO-APIC.txt.

	plip=		[PPT,NET] Parallel port network link
			Format: { parport<nr> | timid | 0 }
			See also Documentation/parport.txt.

	pmtmr=		[X86] Manual setup of pmtmr I/O Port.
			Override pmtimer IOPort with a hex value.
			e.g. pmtmr=0x508

	pnp.debug=1	[PNP]
			Enable PNP debug messages (depends on the
			CONFIG_PNP_DEBUG_MESSAGES option).  Change at run-time
			via /sys/module/pnp/parameters/debug.  We always show
			current resource usage; turning this on also shows
			possible settings and some assignment information.

	pnpacpi=	[ACPI]
			{ off }

	pnpbios=	[ISAPNP]
			{ on | off | curr | res | no-curr | no-res }

	pnp_reserve_irq=
			[ISAPNP] Exclude IRQs for the autoconfiguration

	pnp_reserve_dma=
			[ISAPNP] Exclude DMAs for the autoconfiguration

	pnp_reserve_io=	[ISAPNP] Exclude I/O ports for the autoconfiguration
			Ranges are in pairs (I/O port base and size).

	pnp_reserve_mem=
			[ISAPNP] Exclude memory regions for the
			autoconfiguration.
			Ranges are in pairs (memory base and size).

	ports=		[IP_VS_FTP] IPVS ftp helper module
			Default is 21.
			Up to 8 (IP_VS_APP_MAX_PORTS) ports
			may be specified.
			Format: <port>,<port>....

	print-fatal-signals=
			[KNL] debug: print fatal signals

			If enabled, warn about various signal handling
			related application anomalies: too many signals,
			too many POSIX.1 timers, fatal signals causing a
			coredump - etc.

			If you hit the warning due to signal overflow,
			you might want to try "ulimit -i unlimited".

			default: off.

	printk.time=	Show timing data prefixed to each printk message line
			Format: <bool>  (1/Y/y=enable, 0/N/n=disable)

	processor.max_cstate=	[HW,ACPI]
			Limit processor to maximum C-state
			max_cstate=9 overrides any DMI blacklist limit.

	processor.nocst	[HW,ACPI]
			Ignore the _CST method to determine C-states,
			instead using the legacy FADT method

	profile=	[KNL] Enable kernel profiling via /proc/profile
			Format: [schedule,]<number>
			Param: "schedule" - profile schedule points.
			Param: <number> - step/bucket size as a power of 2 for
				statistical time based profiling.
			Param: "sleep" - profile D-state sleeping (millisecs).
				Requires CONFIG_SCHEDSTATS
			Param: "kvm" - profile VM exits.

	prompt_ramdisk=	[RAM] List of RAM disks to prompt for floppy disk
			before loading.
			See Documentation/blockdev/ramdisk.txt.

	psmouse.proto=	[HW,MOUSE] Highest PS2 mouse protocol extension to
			probe for; one of (bare|imps|exps|lifebook|any).
	psmouse.rate=	[HW,MOUSE] Set desired mouse report rate, in reports
			per second.
	psmouse.resetafter=	[HW,MOUSE]
			Try to reset the device after so many bad packets
			(0 = never).
	psmouse.resolution=
			[HW,MOUSE] Set desired mouse resolution, in dpi.
	psmouse.smartscroll=
			[HW,MOUSE] Controls Logitech smartscroll autorepeat.
			0 = disabled, 1 = enabled (default).

	pstore.backend=	Specify the name of the pstore backend to use

	pt.		[PARIDE]
			See Documentation/blockdev/paride.txt.

	pty.legacy_count=
			[KNL] Number of legacy pty's. Overwrites compiled-in
			default number.

	quiet		[KNL] Disable most log messages

	r128=		[HW,DRM]

	raid=		[HW,RAID]
			See Documentation/md.txt.

	ramdisk_blocksize=	[RAM]
			See Documentation/blockdev/ramdisk.txt.

	ramdisk_size=	[RAM] Sizes of RAM disks in kilobytes
			See Documentation/blockdev/ramdisk.txt.

	rcupdate.blimit=	[KNL,BOOT]
			Set maximum number of finished RCU callbacks to process
			in one batch.

	rcupdate.qhimark=	[KNL,BOOT]
			Set threshold of queued
			RCU callbacks over which batch limiting is disabled.

	rcupdate.qlowmark=	[KNL,BOOT]
			Set threshold of queued RCU callbacks below which
			batch limiting is re-enabled.

	rdinit=		[KNL]
			Format: <full_path>
			Run specified binary instead of /init from the ramdisk,
			used for early userspace startup. See initrd.

	reboot=		[BUGS=X86-32,BUGS=ARM,BUGS=IA-64] Rebooting mode
			Format: <reboot_mode>[,<reboot_mode2>[,...]]
			See arch/*/kernel/reboot.c or arch/*/kernel/process.c

	relax_domain_level=
			[KNL, SMP] Set scheduler's default relax_domain_level.
			See Documentation/cgroups/cpusets.txt.

	reserve=	[KNL,BUGS] Force the kernel to ignore some iomem area

	reservetop=	[X86-32]
			Format: nn[KMG]
			Reserves a hole at the top of the kernel virtual
			address space.

	reservelow=	[X86]
			Format: nn[K]
			Set the amount of memory to reserve for BIOS at
			the bottom of the address space.

	reset_devices	[KNL] Force drivers to reset the underlying device
			during initialization.

	resume=		[SWSUSP]
			Specify the partition device for software suspend

	resume_offset=	[SWSUSP]
			Specify the offset from the beginning of the partition
			given by "resume=" at which the swap header is located,
			in <PAGE_SIZE> units (needed only for swap files).
			See  Documentation/power/swsusp-and-swap-files.txt

	resumedelay=	[HIBERNATION] Delay (in seconds) to pause before attempting to
			read the resume files

	resumewait	[HIBERNATION] Wait (indefinitely) for resume device to show up.
			Useful for devices that are detected asynchronously
			(e.g. USB and MMC devices).

	hibernate=	[HIBERNATION]
		noresume	Don't check if there's a hibernation image
				present during boot.
		nocompress	Don't compress/decompress hibernation images.

	retain_initrd	[RAM] Keep initrd memory after extraction

	rhash_entries=	[KNL,NET]
			Set number of hash buckets for route cache

	riscom8=	[HW,SERIAL]
			Format: <io_board1>[,<io_board2>[,...<io_boardN>]]

	ro		[KNL] Mount root device read-only on boot

	root=		[KNL] Root filesystem
			See name_to_dev_t comment in init/do_mounts.c.

	rootdelay=	[KNL] Delay (in seconds) to pause before attempting to
			mount the root filesystem

	rootflags=	[KNL] Set root filesystem mount option string

	rootfstype=	[KNL] Set root filesystem type

	rootwait	[KNL] Wait (indefinitely) for root device to show up.
			Useful for devices that are detected asynchronously
			(e.g. USB and MMC devices).

	rw		[KNL] Mount root device read-write on boot

	S		[KNL] Run init in single mode

	sa1100ir	[NET]
			See drivers/net/irda/sa1100_ir.c.

	sbni=		[NET] Granch SBNI12 leased line adapter

	sched_debug	[KNL] Enables verbose scheduler debug messages.

	security=	[SECURITY] Choose a security module to enable at boot.
			If this boot parameter is not specified, only the first
			security module asking for security registration will be
			loaded. An invalid security module name will be treated
			as if no module has been chosen.

	selinux=	[SELINUX] Disable or enable SELinux at boot time.
			Format: { "0" | "1" }
			See security/selinux/Kconfig help text.
			0 -- disable.
			1 -- enable.
			Default value is set via kernel config option.
			If enabled at boot time, /selinux/disable can be used
			later to disable prior to initial policy load.

	apparmor=	[APPARMOR] Disable or enable AppArmor at boot time
			Format: { "0" | "1" }
			See security/apparmor/Kconfig help text
			0 -- disable.
			1 -- enable.
			Default value is set via kernel config option.

	serialnumber	[BUGS=X86-32]

	shapers=	[NET]
			Maximal number of shapers.

	show_msr=	[x86] show boot-time MSR settings
			Format: { <integer> }
			Show boot-time (BIOS-initialized) MSR settings.
			The parameter means the number of CPUs to show,
			for example 1 means boot CPU only.

	simeth=		[IA-64]
	simscsi=

	slram=		[HW,MTD]

	slub_debug[=options[,slabs]]	[MM, SLUB]
			Enabling slub_debug allows one to determine the
			culprit if slab objects become corrupted. Enabling
			slub_debug can create guard zones around objects and
			may poison objects when not in use. Also tracks the
			last alloc / free. For more information see
			Documentation/vm/slub.txt.

	slub_max_order= [MM, SLUB]
			Determines the maximum allowed order for slabs.
			A high setting may cause OOMs due to memory
			fragmentation. For more information see
			Documentation/vm/slub.txt.

	slub_min_objects=	[MM, SLUB]
			The minimum number of objects per slab. SLUB will
			increase the slab order up to slub_max_order to
			generate a sufficiently large slab able to contain
			the number of objects indicated. The higher the number
			of objects the smaller the overhead of tracking slabs
			and the less frequently locks need to be acquired.
			For more information see Documentation/vm/slub.txt.

	slub_min_order=	[MM, SLUB]
			Determines the mininum page order for slabs. Must be
			lower than slub_max_order.
			For more information see Documentation/vm/slub.txt.

	slub_nomerge	[MM, SLUB]
			Disable merging of slabs with similar size. May be
			necessary if there is some reason to distinguish
			allocs to different slabs. Debug options disable
			merging on their own.
			For more information see Documentation/vm/slub.txt.

	smart2=		[HW]
			Format: <io1>[,<io2>[,...,<io8>]]

	smp-alt-once	[X86-32,SMP] On a hotplug CPU system, only
			attempt to substitute SMP alternatives once at boot.

	smsc-ircc2.nopnp	[HW] Don't use PNP to discover SMC devices
	smsc-ircc2.ircc_cfg=	[HW] Device configuration I/O port
	smsc-ircc2.ircc_sir=	[HW] SIR base I/O port
	smsc-ircc2.ircc_fir=	[HW] FIR base I/O port
	smsc-ircc2.ircc_irq=	[HW] IRQ line
	smsc-ircc2.ircc_dma=	[HW] DMA channel
	smsc-ircc2.ircc_transceiver= [HW] Transceiver type:
				0: Toshiba Satellite 1800 (GP data pin select)
				1: Fast pin select (default)
				2: ATC IRMode

	softlockup_panic=
			[KNL] Should the soft-lockup detector generate panics.
			Format: <integer>

	sonypi.*=	[HW] Sony Programmable I/O Control Device driver
			See Documentation/laptops/sonypi.txt

	specialix=	[HW,SERIAL] Specialix multi-serial port adapter
			See Documentation/serial/specialix.txt.

	spia_io_base=	[HW,MTD]
	spia_fio_base=
	spia_pedr=
	spia_peddr=

	stacktrace	[FTRACE]
			Enabled the stack tracer on boot up.

	sti=		[PARISC,HW]
			Format: <num>
			Set the STI (builtin display/keyboard on the HP-PARISC
			machines) console (graphic card) which should be used
			as the initial boot-console.
			See also comment in drivers/video/console/sticore.c.

	sti_font=	[HW]
			See comment in drivers/video/console/sticore.c.

	stifb=		[HW]
			Format: bpp:<bpp1>[:<bpp2>[:<bpp3>...]]

	sunrpc.min_resvport=
	sunrpc.max_resvport=
			[NFS,SUNRPC]
			SunRPC servers often require that client requests
			originate from a privileged port (i.e. a port in the
			range 0 < portnr < 1024).
			An administrator who wishes to reserve some of these
			ports for other uses may adjust the range that the
			kernel's sunrpc client considers to be privileged
			using these two parameters to set the minimum and
			maximum port values.

	sunrpc.pool_mode=
			[NFS]
			Control how the NFS server code allocates CPUs to
			service thread pools.  Depending on how many NICs
			you have and where their interrupts are bound, this
			option will affect which CPUs will do NFS serving.
			Note: this parameter cannot be changed while the
			NFS server is running.

			auto	    the server chooses an appropriate mode
				    automatically using heuristics
			global	    a single global pool contains all CPUs
			percpu	    one pool for each CPU
			pernode	    one pool for each NUMA node (equivalent
				    to global on non-NUMA machines)

	sunrpc.tcp_slot_table_entries=
	sunrpc.udp_slot_table_entries=
			[NFS,SUNRPC]
			Sets the upper limit on the number of simultaneous
			RPC calls that can be sent from the client to a
			server. Increasing these values may allow you to
			improve throughput, but will also increase the
			amount of memory reserved for use by the client.

	swapaccount[=0|1]
			[KNL] Enable accounting of swap in memory resource
			controller if no parameter or 1 is given or disable
			it if 0 is given (See Documentation/cgroups/memory.txt)

	swiotlb=	[IA-64] Number of I/O TLB slabs

	switches=	[HW,M68k]

	sysfs.deprecated=0|1 [KNL]
			Enable/disable old style sysfs layout for old udev
			on older distributions. When this option is enabled
			very new udev will not work anymore. When this option
			is disabled (or CONFIG_SYSFS_DEPRECATED not compiled)
			in older udev will not work anymore.
			Default depends on CONFIG_SYSFS_DEPRECATED_V2 set in
			the kernel configuration.

	sysrq_always_enabled
			[KNL]
			Ignore sysrq setting - this boot parameter will
			neutralize any effect of /proc/sys/kernel/sysrq.
			Useful for debugging.

	tdfx=		[HW,DRM]

	test_suspend=	[SUSPEND]
			Specify "mem" (for Suspend-to-RAM) or "standby" (for
			standby suspend) as the system sleep state to briefly
			enter during system startup.  The system is woken from
			this state using a wakeup-capable RTC alarm.

	thash_entries=	[KNL,NET]
			Set number of hash buckets for TCP connection

	thermal.act=	[HW,ACPI]
			-1: disable all active trip points in all thermal zones
			<degrees C>: override all lowest active trip points

	thermal.crt=	[HW,ACPI]
			-1: disable all critical trip points in all thermal zones
			<degrees C>: override all critical trip points

	thermal.nocrt=	[HW,ACPI]
			Set to disable actions on ACPI thermal zone
			critical and hot trip points.

	thermal.off=	[HW,ACPI]
			1: disable ACPI thermal control

	thermal.psv=	[HW,ACPI]
			-1: disable all passive trip points
			<degrees C>: override all passive trip points to this
			value

	thermal.tzp=	[HW,ACPI]
			Specify global default ACPI thermal zone polling rate
			<deci-seconds>: poll all this frequency
			0: no polling (default)

	threadirqs	[KNL]
			Force threading of all interrupt handlers except those
			marked explicitely IRQF_NO_THREAD.

	topology=	[S390]
			Format: {off | on}
			Specify if the kernel should make use of the cpu
			topology information if the hardware supports this.
			The scheduler will make use of this information and
			e.g. base its process migration decisions on it.
			Default is on.

	tp720=		[HW,PS2]

	tpm_suspend_pcr=[HW,TPM]
			Format: integer pcr id
			Specify that at suspend time, the tpm driver
			should extend the specified pcr with zeros,
			as a workaround for some chips which fail to
			flush the last written pcr on TPM_SaveState.
			This will guarantee that all the other pcrs
			are saved.

	trace_buf_size=nn[KMG]
			[FTRACE] will set tracing buffer size.

	trace_event=[event-list]
			[FTRACE] Set and start specified trace events in order
			to facilitate early boot debugging.
			See also Documentation/trace/events.txt

	tsc=		Disable clocksource stability checks for TSC.
			Format: <string>
			[x86] reliable: mark tsc clocksource as reliable, this
			disables clocksource verification at runtime, as well
			as the stability checks done at bootup.	Used to enable
			high-resolution timer mode on older hardware, and in
			virtualized environment.
			[x86] noirqtime: Do not use TSC to do irq accounting.
			Used to run time disable IRQ_TIME_ACCOUNTING on any
			platforms where RDTSC is slow and this accounting
			can add overhead.

	turbografx.map[2|3]=	[HW,JOY]
			TurboGraFX parallel port interface
			Format:
			<port#>,<js1>,<js2>,<js3>,<js4>,<js5>,<js6>,<js7>
			See also Documentation/input/joystick-parport.txt

	udbg-immortal	[PPC] When debugging early kernel crashes that
			happen after console_init() and before a proper 
			console driver takes over, this boot options might
			help "seeing" what's going on.

	uhash_entries=	[KNL,NET]
			Set number of hash buckets for UDP/UDP-Lite connections

	uhci-hcd.ignore_oc=
			[USB] Ignore overcurrent events (default N).
			Some badly-designed motherboards generate lots of
			bogus events, for ports that aren't wired to
			anything.  Set this parameter to avoid log spamming.
			Note that genuine overcurrent events won't be
			reported either.

	unknown_nmi_panic
			[X86] Cause panic on unknown NMI.

	usbcore.authorized_default=
			[USB] Default USB device authorization:
			(default -1 = authorized except for wireless USB,
			0 = not authorized, 1 = authorized)

	usbcore.autosuspend=
			[USB] The autosuspend time delay (in seconds) used
			for newly-detected USB devices (default 2).  This
			is the time required before an idle device will be
			autosuspended.  Devices for which the delay is set
			to a negative value won't be autosuspended at all.

	usbcore.usbfs_snoop=
			[USB] Set to log all usbfs traffic (default 0 = off).

	usbcore.blinkenlights=
			[USB] Set to cycle leds on hubs (default 0 = off).

	usbcore.old_scheme_first=
			[USB] Start with the old device initialization
			scheme (default 0 = off).

	usbcore.use_both_schemes=
			[USB] Try the other device initialization scheme
			if the first one fails (default 1 = enabled).

	usbcore.initial_descriptor_timeout=
			[USB] Specifies timeout for the initial 64-byte
                        USB_REQ_GET_DESCRIPTOR request in milliseconds
			(default 5000 = 5.0 seconds).

	usbhid.mousepoll=
			[USBHID] The interval which mice are to be polled at.

	usb-storage.delay_use=
			[UMS] The delay in seconds before a new device is
			scanned for Logical Units (default 5).

	usb-storage.quirks=
			[UMS] A list of quirks entries to supplement or
			override the built-in unusual_devs list.  List
			entries are separated by commas.  Each entry has
			the form VID:PID:Flags where VID and PID are Vendor
			and Product ID values (4-digit hex numbers) and
			Flags is a set of characters, each corresponding
			to a common usb-storage quirk flag as follows:
				a = SANE_SENSE (collect more than 18 bytes
					of sense data);
				b = BAD_SENSE (don't collect more than 18
					bytes of sense data);
				c = FIX_CAPACITY (decrease the reported
					device capacity by one sector);
				d = NO_READ_DISC_INFO (don't use
					READ_DISC_INFO command);
				e = NO_READ_CAPACITY_16 (don't use
					READ_CAPACITY_16 command);
				h = CAPACITY_HEURISTICS (decrease the
					reported device capacity by one
					sector if the number is odd);
				i = IGNORE_DEVICE (don't bind to this
					device);
				l = NOT_LOCKABLE (don't try to lock and
					unlock ejectable media);
				m = MAX_SECTORS_64 (don't transfer more
					than 64 sectors = 32 KB at a time);
				n = INITIAL_READ10 (force a retry of the
					initial READ(10) command);
				o = CAPACITY_OK (accept the capacity
					reported by the device);
				r = IGNORE_RESIDUE (the device reports
					bogus residue values);
				s = SINGLE_LUN (the device has only one
					Logical Unit);
				w = NO_WP_DETECT (don't test whether the
					medium is write-protected).
			Example: quirks=0419:aaf5:rl,0421:0433:rc

	user_debug=	[KNL,ARM]
			Format: <int>
			See arch/arm/Kconfig.debug help text.
				 1 - undefined instruction events
				 2 - system calls
				 4 - invalid data aborts
				 8 - SIGSEGV faults
				16 - SIGBUS faults
			Example: user_debug=31

	userpte=
			[X86] Flags controlling user PTE allocations.

				nohigh = do not allocate PTE pages in
					HIGHMEM regardless of setting
					of CONFIG_HIGHPTE.

	vdso=		[X86,SH]
			vdso=2: enable compat VDSO (default with COMPAT_VDSO)
			vdso=1: enable VDSO (default)
			vdso=0: disable VDSO mapping

	vdso32=		[X86]
			vdso32=2: enable compat VDSO (default with COMPAT_VDSO)
			vdso32=1: enable 32-bit VDSO (default)
			vdso32=0: disable 32-bit VDSO mapping

	vector=		[IA-64,SMP]
			vector=percpu: enable percpu vector domain

	video=		[FB] Frame buffer configuration
			See Documentation/fb/modedb.txt.

	vga=		[BOOT,X86-32] Select a particular video mode
			See Documentation/x86/boot.txt and
			Documentation/svga.txt.
			Use vga=ask for menu.
			This is actually a boot loader parameter; the value is
			passed to the kernel using a special protocol.

	vmalloc=nn[KMG]	[KNL,BOOT] Forces the vmalloc area to have an exact
			size of <nn>. This can be used to increase the
			minimum size (128MB on x86). It can also be used to
			decrease the size and leave more room for directly
			mapped kernel RAM.

	vmhalt=		[KNL,S390] Perform z/VM CP command after system halt.
			Format: <command>

	vmpanic=	[KNL,S390] Perform z/VM CP command after kernel panic.
			Format: <command>

	vmpoff=		[KNL,S390] Perform z/VM CP command after power off.
			Format: <command>

	vsyscall=	[X86-64]
			Controls the behavior of vsyscalls (i.e. calls to
			fixed addresses of 0xffffffffff600x00 from legacy
			code).  Most statically-linked binaries and older
			versions of glibc use these calls.  Because these
			functions are at fixed addresses, they make nice
			targets for exploits that can control RIP.

			emulate     Vsyscalls turn into traps and are emulated
			            reasonably safely.

			native      [default] Vsyscalls are native syscall
			            instructions.
			            This is a little bit faster than trapping
			            and makes a few dynamic recompilers work
			            better than they would in emulation mode.
			            It also makes exploits much easier to write.

			none        Vsyscalls don't work at all.  This makes
			            them quite hard to use for exploits but
			            might break your system.

	vt.cur_default=	[VT] Default cursor shape.
			Format: 0xCCBBAA, where AA, BB, and CC are the same as
			the parameters of the <Esc>[?A;B;Cc escape sequence;
			see VGA-softcursor.txt. Default: 2 = underline.

	vt.default_blu=	[VT]
			Format: <blue0>,<blue1>,<blue2>,...,<blue15>
			Change the default blue palette of the console.
			This is a 16-member array composed of values
			ranging from 0-255.

	vt.default_grn=	[VT]
			Format: <green0>,<green1>,<green2>,...,<green15>
			Change the default green palette of the console.
			This is a 16-member array composed of values
			ranging from 0-255.

	vt.default_red=	[VT]
			Format: <red0>,<red1>,<red2>,...,<red15>
			Change the default red palette of the console.
			This is a 16-member array composed of values
			ranging from 0-255.

	vt.default_utf8=
			[VT]
			Format=<0|1>
			Set system-wide default UTF-8 mode for all tty's.
			Default is 1, i.e. UTF-8 mode is enabled for all
			newly opened terminals.

	vt.global_cursor_default=
			[VT]
			Format=<-1|0|1>
			Set system-wide default for whether a cursor
			is shown on new VTs. Default is -1,
			i.e. cursors will be created by default unless
			overridden by individual drivers. 0 will hide
			cursors, 1 will display them.

	watchdog timers	[HW,WDT] For information on watchdog timers,
			see Documentation/watchdog/watchdog-parameters.txt
			or other driver-specific files in the
			Documentation/watchdog/ directory.

	x2apic_phys	[X86-64,APIC] Use x2apic physical mode instead of
			default x2apic cluster mode on platforms
			supporting x2apic.

	x86_mrst_timer= [X86-32,APBT]
			Choose timer option for x86 Moorestown MID platform.
			Two valid options are apbt timer only and lapic timer
			plus one apbt timer for broadcast timer.
			x86_mrst_timer=apbt_only | lapic_and_apbt

	xd=		[HW,XT] Original XT pre-IDE (RLL encoded) disks.
	xd_geo=		See header of drivers/block/xd.c.

	xen_emul_unplug=		[HW,X86,XEN]
			Unplug Xen emulated devices
			Format: [unplug0,][unplug1]
			ide-disks -- unplug primary master IDE devices
			aux-ide-disks -- unplug non-primary-master IDE devices
			nics -- unplug network devices
			all -- unplug all emulated devices (NICs and IDE disks)
			unnecessary -- unplugging emulated devices is
				unnecessary even if the host did not respond to
				the unplug protocol
			never -- do not unplug even if version check succeeds

	xirc2ps_cs=	[NET,PCMCIA]
			Format:
			<irq>,<irq_mask>,<io>,<full_duplex>,<do_sound>,<lockup_hack>[,<irq2>[,<irq3>[,<irq4>]]]

______________________________________________________________________

TODO:

	Add more DRM drivers.<|MERGE_RESOLUTION|>--- conflicted
+++ resolved
@@ -320,11 +320,7 @@
 			on: enable for both 32- and 64-bit processes
 			off: disable for both 32- and 64-bit processes
 
-<<<<<<< HEAD
-	amd_iommu=	[HW,X86-84]
-=======
 	amd_iommu=	[HW,X86-64]
->>>>>>> 6350323a
 			Pass parameters to the AMD IOMMU driver in the system.
 			Possible values are:
 			fullflush - enable flushing of IO/TLB entries when
