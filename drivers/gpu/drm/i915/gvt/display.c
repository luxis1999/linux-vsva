--- conflicted
+++ resolved
@@ -284,7 +284,6 @@
 static int setup_virtual_dp_monitor(struct intel_vgpu *vgpu, int port_num,
 				    int type, unsigned int resolution)
 {
-	struct drm_i915_private *dev_priv = vgpu->gvt->dev_priv;
 	struct intel_vgpu_port *port = intel_vgpu_port(vgpu, port_num);
 
 	if (WARN_ON(resolution >= GVT_EDID_NUM))
@@ -310,11 +309,7 @@
 	port->type = type;
 
 	emulate_monitor_status_change(vgpu);
-<<<<<<< HEAD
-	vgpu_vreg(vgpu, PIPECONF(PIPE_A)) |= PIPECONF_ENABLE;
-=======
-
->>>>>>> d8a5b805
+
 	return 0;
 }
 
