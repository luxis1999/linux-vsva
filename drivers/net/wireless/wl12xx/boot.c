--- conflicted
+++ resolved
@@ -244,20 +244,6 @@
 	if (wl->nvs == NULL)
 		return -ENODEV;
 
-<<<<<<< HEAD
-	/*
-	 * FIXME: the LEGACY NVS image support (NVS's missing the 5GHz band
-	 * configurations) can be removed when those NVS files stop floating
-	 * around.
-	 */
-	if (wl->nvs_len == sizeof(struct wl1271_nvs_file) ||
-	    wl->nvs_len == WL1271_INI_LEGACY_NVS_FILE_SIZE) {
-		/* for now 11a is unsupported in AP mode */
-		if (wl->bss_type != BSS_TYPE_AP_BSS &&
-		    wl->nvs->general_params.dual_mode_select)
-			wl->enable_11a = true;
-	}
-=======
 	if (wl->chip.id == CHIP_ID_1283_PG20) {
 		struct wl128x_nvs_file *nvs = (struct wl128x_nvs_file *)wl->nvs;
 
@@ -273,7 +259,6 @@
 			wl->nvs_len = 0;
 			return -EILSEQ;
 		}
->>>>>>> d762f438
 
 		/* only the first part of the NVS needs to be uploaded */
 		nvs_len = sizeof(nvs->nvs);
@@ -502,9 +487,6 @@
 	else
 		wl->event_mask |= DUMMY_PACKET_EVENT_ID;
 
-	if (wl->bss_type == BSS_TYPE_AP_BSS)
-		wl->event_mask |= STA_REMOVE_COMPLETE_EVENT_ID;
-
 	ret = wl1271_event_unmask(wl);
 	if (ret < 0) {
 		wl1271_error("EVENT mask setting failed");
