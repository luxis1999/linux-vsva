--- conflicted
+++ resolved
@@ -351,14 +351,8 @@
 
 	lockdep_assert_held(&table->lock);
 
-<<<<<<< HEAD
-	pr_debug("%s device=%s port=%d index=%d gid %pI6\n", __func__,
-		 ib_dev->name, port, ix,
-		 table->data_vec[ix]->attr.gid.raw);
-=======
 	dev_dbg(&ib_dev->dev, "%s port=%d index=%d gid %pI6\n", __func__, port,
 		ix, table->data_vec[ix]->attr.gid.raw);
->>>>>>> a60109dc
 
 	write_lock_irq(&table->rwlock);
 	entry = table->data_vec[ix];
