#
# Phy drivers for Marvell platforms
#
config ARMADA375_USBCLUSTER_PHY
	def_bool y
	depends on MACH_ARMADA_375 || COMPILE_TEST
	depends on OF && HAS_IOMEM
	select GENERIC_PHY

config PHY_BERLIN_SATA
	tristate "Marvell Berlin SATA PHY driver"
	depends on ARCH_BERLIN && HAS_IOMEM && OF
	select GENERIC_PHY
	help
	  Enable this to support the SATA PHY on Marvell Berlin SoCs.

config PHY_BERLIN_USB
	tristate "Marvell Berlin USB PHY Driver"
	depends on ARCH_BERLIN && RESET_CONTROLLER && HAS_IOMEM && OF
	select GENERIC_PHY
	help
	  Enable this to support the USB PHY on Marvell Berlin SoCs.

<<<<<<< HEAD
config PHY_MVEBU_A38X_COMPHY
	tristate "Marvell Armada 38x comphy driver"
	depends on ARCH_MVEBU || COMPILE_TEST
	depends on OF
	select GENERIC_PHY
	help
	  This driver allows to control the comphy, an hardware block providing
	  shared serdes PHYs on Marvell Armada 38x. Its serdes lanes can be
	  used by various controllers (Ethernet, sata, usb, PCIe...).
=======
config PHY_MVEBU_A3700_COMPHY
	tristate "Marvell A3700 comphy driver"
	depends on ARCH_MVEBU || COMPILE_TEST
	depends on OF
	depends on HAVE_ARM_SMCCC
	default y
	select GENERIC_PHY
	help
	  This driver allows to control the comphy, a hardware block providing
	  shared serdes PHYs on Marvell Armada 3700. Its serdes lanes can be
	  used by various controllers: Ethernet, SATA, USB3, PCIe.

config PHY_MVEBU_A3700_UTMI
	tristate "Marvell A3700 UTMI driver"
	depends on ARCH_MVEBU || COMPILE_TEST
	depends on OF
	default y
	select GENERIC_PHY
	help
	  Enable this to support Marvell A3700 UTMI PHY driver.
>>>>>>> 1c7cf3d5

config PHY_MVEBU_CP110_COMPHY
	tristate "Marvell CP110 comphy driver"
	depends on ARCH_MVEBU || COMPILE_TEST
	depends on OF
	select GENERIC_PHY
	help
	  This driver allows to control the comphy, an hardware block providing
	  shared serdes PHYs on Marvell Armada 7k/8k (in the CP110). Its serdes
	  lanes can be used by various controllers (Ethernet, sata, usb,
	  PCIe...).

config PHY_MVEBU_SATA
	def_bool y
	depends on ARCH_DOVE || MACH_DOVE || MACH_KIRKWOOD
	depends on OF
	select GENERIC_PHY

config PHY_PXA_28NM_HSIC
	tristate "Marvell USB HSIC 28nm PHY Driver"
	depends on HAS_IOMEM
	select GENERIC_PHY
	help
	  Enable this to support Marvell USB HSIC PHY driver for Marvell
	  SoC. This driver will do the PHY initialization and shutdown.
	  The PHY driver will be used by Marvell ehci driver.

	  To compile this driver as a module, choose M here.

config PHY_PXA_28NM_USB2
	tristate "Marvell USB 2.0 28nm PHY Driver"
	depends on HAS_IOMEM
	select GENERIC_PHY
	help
	  Enable this to support Marvell USB 2.0 PHY driver for Marvell
	  SoC. This driver will do the PHY initialization and shutdown.
	  The PHY driver will be used by Marvell udc/ehci/otg driver.

	  To compile this driver as a module, choose M here.

config PHY_PXA_USB
	tristate "Marvell PXA USB PHY Driver"
	depends on ARCH_PXA || ARCH_MMP
	select GENERIC_PHY
	help
	  Enable this to support Marvell PXA USB PHY driver for Marvell
	  SoC. This driver will do the PHY initialization and shutdown.
	  The PHY driver will be used by Marvell udc/ehci/otg driver.

	  To compile this driver as a module, choose M here.<|MERGE_RESOLUTION|>--- conflicted
+++ resolved
@@ -21,17 +21,6 @@
 	help
 	  Enable this to support the USB PHY on Marvell Berlin SoCs.
 
-<<<<<<< HEAD
-config PHY_MVEBU_A38X_COMPHY
-	tristate "Marvell Armada 38x comphy driver"
-	depends on ARCH_MVEBU || COMPILE_TEST
-	depends on OF
-	select GENERIC_PHY
-	help
-	  This driver allows to control the comphy, an hardware block providing
-	  shared serdes PHYs on Marvell Armada 38x. Its serdes lanes can be
-	  used by various controllers (Ethernet, sata, usb, PCIe...).
-=======
 config PHY_MVEBU_A3700_COMPHY
 	tristate "Marvell A3700 comphy driver"
 	depends on ARCH_MVEBU || COMPILE_TEST
@@ -52,7 +41,16 @@
 	select GENERIC_PHY
 	help
 	  Enable this to support Marvell A3700 UTMI PHY driver.
->>>>>>> 1c7cf3d5
+
+config PHY_MVEBU_A38X_COMPHY
+	tristate "Marvell Armada 38x comphy driver"
+	depends on ARCH_MVEBU || COMPILE_TEST
+	depends on OF
+	select GENERIC_PHY
+	help
+	  This driver allows to control the comphy, an hardware block providing
+	  shared serdes PHYs on Marvell Armada 38x. Its serdes lanes can be
+	  used by various controllers (Ethernet, sata, usb, PCIe...).
 
 config PHY_MVEBU_CP110_COMPHY
 	tristate "Marvell CP110 comphy driver"
