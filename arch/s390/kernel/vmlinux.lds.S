--- conflicted
+++ resolved
@@ -123,8 +123,6 @@
 		*(.altinstr_replacement)
 	}
 
-<<<<<<< HEAD
-=======
 	/*
 	 * Table with the patch locations to undo expolines
 	*/
@@ -139,7 +137,6 @@
 		__nospec_return_end = . ;
 	}
 
->>>>>>> 661e50bc
 	/* early.c uses stsi, which requires page aligned data. */
 	. = ALIGN(PAGE_SIZE);
 	INIT_DATA_SECTION(0x100)
