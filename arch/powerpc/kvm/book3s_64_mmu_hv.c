--- conflicted
+++ resolved
@@ -571,11 +571,6 @@
 
 	ret = -EFAULT;
 	page = NULL;
-<<<<<<< HEAD
-	mm = kvm->mm;
-	pte_size = PAGE_SIZE;
-=======
->>>>>>> 04d5ce62
 	writing = (dsisr & DSISR_ISSTORE) != 0;
 	/* If writing != 0, then the HPTE must allow writing, if we get here */
 	write_ok = writing;
