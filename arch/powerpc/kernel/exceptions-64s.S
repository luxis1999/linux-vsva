--- conflicted
+++ resolved
@@ -1325,12 +1325,6 @@
 	std	r10,PACA_EXGEN+EX_R13(r13);		\
 	EXCEPTION_PROLOG_PSERIES_1(soft_nmi_common, _H)
 
-<<<<<<< HEAD
-EXC_COMMON_BEGIN(soft_nmi_common)
-	mr	r10,r1
-	ld	r1,PACAEMERGSP(r13)
-	ld	r1,PACA_NMI_EMERG_SP(r13)
-=======
 /*
  * Branch to soft_nmi_interrupt using the emergency stack. The emergency
  * stack is one that is usable by maskable interrupts so long as MSR_EE
@@ -1343,7 +1337,6 @@
 EXC_COMMON_BEGIN(soft_nmi_common)
 	mr	r10,r1
 	ld	r1,PACAEMERGSP(r13)
->>>>>>> 3db40c31
 	subi	r1,r1,INT_FRAME_SIZE
 	EXCEPTION_COMMON_NORET_STACK(PACA_EXGEN, 0x900,
 			system_reset, soft_nmi_interrupt,
