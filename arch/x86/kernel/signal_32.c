/*
 *  Copyright (C) 1991, 1992  Linus Torvalds
 *
 *  1997-11-28  Modified for POSIX.1b signals by Richard Henderson
 *  2000-06-20  Pentium III FXSR, SSE support by Gareth Hughes
 */
#include <linux/list.h>

#include <linux/personality.h>
#include <linux/binfmts.h>
#include <linux/suspend.h>
#include <linux/kernel.h>
#include <linux/ptrace.h>
#include <linux/signal.h>
#include <linux/stddef.h>
#include <linux/unistd.h>
#include <linux/errno.h>
#include <linux/sched.h>
#include <linux/wait.h>
#include <linux/tracehook.h>
#include <linux/elf.h>
#include <linux/smp.h>
#include <linux/mm.h>

#include <asm/processor.h>
#include <asm/ucontext.h>
#include <asm/uaccess.h>
#include <asm/i387.h>
#include <asm/vdso.h>
#include <asm/syscall.h>
#include <asm/syscalls.h>

#include "sigframe.h"

#define _BLOCKABLE (~(sigmask(SIGKILL) | sigmask(SIGSTOP)))

#define __FIX_EFLAGS	(X86_EFLAGS_AC | X86_EFLAGS_OF | \
			 X86_EFLAGS_DF | X86_EFLAGS_TF | X86_EFLAGS_SF | \
			 X86_EFLAGS_ZF | X86_EFLAGS_AF | X86_EFLAGS_PF | \
			 X86_EFLAGS_CF)

#ifdef CONFIG_X86_32
# define FIX_EFLAGS	(__FIX_EFLAGS | X86_EFLAGS_RF)
#else
# define FIX_EFLAGS	__FIX_EFLAGS
#endif

/*
 * Atomically swap in the new signal mask, and wait for a signal.
 */
asmlinkage int
sys_sigsuspend(int history0, int history1, old_sigset_t mask)
{
	mask &= _BLOCKABLE;
	spin_lock_irq(&current->sighand->siglock);
	current->saved_sigmask = current->blocked;
	siginitset(&current->blocked, mask);
	recalc_sigpending();
	spin_unlock_irq(&current->sighand->siglock);

	current->state = TASK_INTERRUPTIBLE;
	schedule();
	set_restore_sigmask();

	return -ERESTARTNOHAND;
}

asmlinkage int
sys_sigaction(int sig, const struct old_sigaction __user *act,
	      struct old_sigaction __user *oact)
{
	struct k_sigaction new_ka, old_ka;
	int ret;

	if (act) {
		old_sigset_t mask;

		if (!access_ok(VERIFY_READ, act, sizeof(*act)) ||
		    __get_user(new_ka.sa.sa_handler, &act->sa_handler) ||
		    __get_user(new_ka.sa.sa_restorer, &act->sa_restorer))
			return -EFAULT;

		__get_user(new_ka.sa.sa_flags, &act->sa_flags);
		__get_user(mask, &act->sa_mask);
		siginitset(&new_ka.sa.sa_mask, mask);
	}

	ret = do_sigaction(sig, act ? &new_ka : NULL, oact ? &old_ka : NULL);

	if (!ret && oact) {
		if (!access_ok(VERIFY_WRITE, oact, sizeof(*oact)) ||
		    __put_user(old_ka.sa.sa_handler, &oact->sa_handler) ||
		    __put_user(old_ka.sa.sa_restorer, &oact->sa_restorer))
			return -EFAULT;

		__put_user(old_ka.sa.sa_flags, &oact->sa_flags);
		__put_user(old_ka.sa.sa_mask.sig[0], &oact->sa_mask);
	}

	return ret;
}

asmlinkage int sys_sigaltstack(unsigned long bx)
{
	/*
	 * This is needed to make gcc realize it doesn't own the
	 * "struct pt_regs"
	 */
	struct pt_regs *regs = (struct pt_regs *)&bx;
	const stack_t __user *uss = (const stack_t __user *)bx;
	stack_t __user *uoss = (stack_t __user *)regs->cx;

	return do_sigaltstack(uss, uoss, regs->sp);
}

#define COPY(x)			{		\
	err |= __get_user(regs->x, &sc->x);	\
}

#define COPY_SEG(seg)		{			\
		unsigned short tmp;			\
		err |= __get_user(tmp, &sc->seg);	\
		regs->seg = tmp;			\
}

#define COPY_SEG_STRICT(seg)	{			\
		unsigned short tmp;			\
		err |= __get_user(tmp, &sc->seg);	\
		regs->seg = tmp | 3;			\
}

#define GET_SEG(seg)		{			\
		unsigned short tmp;			\
		err |= __get_user(tmp, &sc->seg);	\
		loadsegment(seg, tmp);			\
}

/*
 * Do a signal return; undo the signal stack.
 */
static int
restore_sigcontext(struct pt_regs *regs, struct sigcontext __user *sc,
		   unsigned long *pax)
{
	void __user *buf;
	unsigned int tmpflags;
	unsigned int err = 0;

	/* Always make any pending restarted system calls return -EINTR */
	current_thread_info()->restart_block.fn = do_no_restart_syscall;

	GET_SEG(gs);
	COPY_SEG(fs);
	COPY_SEG(es);
	COPY_SEG(ds);
	COPY(di); COPY(si); COPY(bp); COPY(sp); COPY(bx);
	COPY(dx); COPY(cx); COPY(ip);
	COPY_SEG_STRICT(cs);
	COPY_SEG_STRICT(ss);

	err |= __get_user(tmpflags, &sc->flags);
	regs->flags = (regs->flags & ~FIX_EFLAGS) | (tmpflags & FIX_EFLAGS);
	regs->orig_ax = -1;		/* disable syscall checks */

	err |= __get_user(buf, &sc->fpstate);
	err |= restore_i387_xstate(buf);

	err |= __get_user(*pax, &sc->ax);
	return err;
}

asmlinkage unsigned long sys_sigreturn(unsigned long __unused)
{
	struct sigframe __user *frame;
	struct pt_regs *regs;
	unsigned long ax;
	sigset_t set;

	regs = (struct pt_regs *) &__unused;
	frame = (struct sigframe __user *)(regs->sp - 8);

	if (!access_ok(VERIFY_READ, frame, sizeof(*frame)))
		goto badframe;
	if (__get_user(set.sig[0], &frame->sc.oldmask) || (_NSIG_WORDS > 1
		&& __copy_from_user(&set.sig[1], &frame->extramask,
				    sizeof(frame->extramask))))
		goto badframe;

	sigdelsetmask(&set, ~_BLOCKABLE);
	spin_lock_irq(&current->sighand->siglock);
	current->blocked = set;
	recalc_sigpending();
	spin_unlock_irq(&current->sighand->siglock);

	if (restore_sigcontext(regs, &frame->sc, &ax))
		goto badframe;
	return ax;

badframe:
	if (show_unhandled_signals && printk_ratelimit()) {
		printk("%s%s[%d] bad frame in sigreturn frame:"
			"%p ip:%lx sp:%lx oeax:%lx",
		    task_pid_nr(current) > 1 ? KERN_INFO : KERN_EMERG,
		    current->comm, task_pid_nr(current), frame, regs->ip,
		    regs->sp, regs->orig_ax);
		print_vma_addr(" in ", regs->ip);
		printk(KERN_CONT "\n");
	}

	force_sig(SIGSEGV, current);

	return 0;
}

static long do_rt_sigreturn(struct pt_regs *regs)
{
	struct rt_sigframe __user *frame;
	unsigned long ax;
	sigset_t set;

	frame = (struct rt_sigframe __user *)(regs->sp - sizeof(long));
	if (!access_ok(VERIFY_READ, frame, sizeof(*frame)))
		goto badframe;
	if (__copy_from_user(&set, &frame->uc.uc_sigmask, sizeof(set)))
		goto badframe;

	sigdelsetmask(&set, ~_BLOCKABLE);
	spin_lock_irq(&current->sighand->siglock);
	current->blocked = set;
	recalc_sigpending();
	spin_unlock_irq(&current->sighand->siglock);

	if (restore_sigcontext(regs, &frame->uc.uc_mcontext, &ax))
		goto badframe;

	if (do_sigaltstack(&frame->uc.uc_stack, NULL, regs->sp) == -EFAULT)
		goto badframe;

	return ax;

badframe:
	signal_fault(regs, frame, "rt_sigreturn");
	return 0;
}

asmlinkage int sys_rt_sigreturn(unsigned long __unused)
{
	struct pt_regs *regs = (struct pt_regs *)&__unused;

	return do_rt_sigreturn(regs);
}

/*
 * Set up a signal frame.
 */
static int
setup_sigcontext(struct sigcontext __user *sc, void __user *fpstate,
		 struct pt_regs *regs, unsigned long mask)
{
	int tmp, err = 0;

	err |= __put_user(regs->fs, (unsigned int __user *)&sc->fs);
	savesegment(gs, tmp);
	err |= __put_user(tmp, (unsigned int __user *)&sc->gs);

	err |= __put_user(regs->es, (unsigned int __user *)&sc->es);
	err |= __put_user(regs->ds, (unsigned int __user *)&sc->ds);
	err |= __put_user(regs->di, &sc->di);
	err |= __put_user(regs->si, &sc->si);
	err |= __put_user(regs->bp, &sc->bp);
	err |= __put_user(regs->sp, &sc->sp);
	err |= __put_user(regs->bx, &sc->bx);
	err |= __put_user(regs->dx, &sc->dx);
	err |= __put_user(regs->cx, &sc->cx);
	err |= __put_user(regs->ax, &sc->ax);
	err |= __put_user(current->thread.trap_no, &sc->trapno);
	err |= __put_user(current->thread.error_code, &sc->err);
	err |= __put_user(regs->ip, &sc->ip);
	err |= __put_user(regs->cs, (unsigned int __user *)&sc->cs);
	err |= __put_user(regs->flags, &sc->flags);
	err |= __put_user(regs->sp, &sc->sp_at_signal);
	err |= __put_user(regs->ss, (unsigned int __user *)&sc->ss);

	tmp = save_i387_xstate(fpstate);
	if (tmp < 0)
		err = 1;
	else
		err |= __put_user(tmp ? fpstate : NULL, &sc->fpstate);

	/* non-iBCS2 extensions.. */
	err |= __put_user(mask, &sc->oldmask);
	err |= __put_user(current->thread.cr2, &sc->cr2);

	return err;
}

/*
 * Determine which stack to use..
 */
static inline void __user *
get_sigframe(struct k_sigaction *ka, struct pt_regs *regs, size_t frame_size,
	     void **fpstate)
{
	unsigned long sp;

	/* Default to using normal stack */
	sp = regs->sp;

	/*
	 * If we are on the alternate signal stack and would overflow it, don't.
	 * Return an always-bogus address instead so we will die with SIGSEGV.
	 */
	if (on_sig_stack(sp) && !likely(on_sig_stack(sp - frame_size)))
		return (void __user *) -1L;

	/* This is the X/Open sanctioned signal stack switching.  */
	if (ka->sa.sa_flags & SA_ONSTACK) {
		if (sas_ss_flags(sp) == 0)
			sp = current->sas_ss_sp + current->sas_ss_size;
	} else {
		/* This is the legacy signal stack switching. */
		if ((regs->ss & 0xffff) != __USER_DS &&
			!(ka->sa.sa_flags & SA_RESTORER) &&
				ka->sa.sa_restorer)
			sp = (unsigned long) ka->sa.sa_restorer;
	}

	if (used_math()) {
		sp = sp - sig_xstate_size;
		*fpstate = (struct _fpstate *) sp;
	}

	sp -= frame_size;
	/*
	 * Align the stack pointer according to the i386 ABI,
	 * i.e. so that on function entry ((sp + 4) & 15) == 0.
	 */
	sp = ((sp + 4) & -16ul) - 4;

	return (void __user *) sp;
}

static int
__setup_frame(int sig, struct k_sigaction *ka, sigset_t *set,
	      struct pt_regs *regs)
{
	struct sigframe __user *frame;
	void __user *restorer;
	int err = 0;
	void __user *fpstate = NULL;

	frame = get_sigframe(ka, regs, sizeof(*frame), &fpstate);

	if (!access_ok(VERIFY_WRITE, frame, sizeof(*frame)))
		return -EFAULT;

	if (__put_user(sig, &frame->sig))
		return -EFAULT;

	if (setup_sigcontext(&frame->sc, fpstate, regs, set->sig[0]))
		return -EFAULT;

	if (_NSIG_WORDS > 1) {
		if (__copy_to_user(&frame->extramask, &set->sig[1],
				   sizeof(frame->extramask)))
			return -EFAULT;
	}

	if (current->mm->context.vdso)
		restorer = VDSO32_SYMBOL(current->mm->context.vdso, sigreturn);
	else
		restorer = &frame->retcode;
	if (ka->sa.sa_flags & SA_RESTORER)
		restorer = ka->sa.sa_restorer;

	/* Set up to return from userspace.  */
	err |= __put_user(restorer, &frame->pretcode);

	/*
	 * This is popl %eax ; movl $__NR_sigreturn, %eax ; int $0x80
	 *
	 * WE DO NOT USE IT ANY MORE! It's only left here for historical
	 * reasons and because gdb uses it as a signature to notice
	 * signal handler stack frames.
	 */
	err |= __put_user(0xb858, (short __user *)(frame->retcode+0));
	err |= __put_user(__NR_sigreturn, (int __user *)(frame->retcode+2));
	err |= __put_user(0x80cd, (short __user *)(frame->retcode+6));

	if (err)
		return -EFAULT;

	/* Set up registers for signal handler */
	regs->sp = (unsigned long)frame;
	regs->ip = (unsigned long)ka->sa.sa_handler;
	regs->ax = (unsigned long)sig;
	regs->dx = 0;
	regs->cx = 0;

	regs->ds = __USER_DS;
	regs->es = __USER_DS;
	regs->ss = __USER_DS;
	regs->cs = __USER_CS;

	return 0;
}

static int __setup_rt_frame(int sig, struct k_sigaction *ka, siginfo_t *info,
			    sigset_t *set, struct pt_regs *regs)
{
	struct rt_sigframe __user *frame;
	void __user *restorer;
	int err = 0;
	void __user *fpstate = NULL;

	frame = get_sigframe(ka, regs, sizeof(*frame), &fpstate);

	if (!access_ok(VERIFY_WRITE, frame, sizeof(*frame)))
		return -EFAULT;

	err |= __put_user(sig, &frame->sig);
	err |= __put_user(&frame->info, &frame->pinfo);
	err |= __put_user(&frame->uc, &frame->puc);
	err |= copy_siginfo_to_user(&frame->info, info);
	if (err)
		return -EFAULT;

	/* Create the ucontext.  */
	if (cpu_has_xsave)
		err |= __put_user(UC_FP_XSTATE, &frame->uc.uc_flags);
	else
		err |= __put_user(0, &frame->uc.uc_flags);
	err |= __put_user(0, &frame->uc.uc_link);
	err |= __put_user(current->sas_ss_sp, &frame->uc.uc_stack.ss_sp);
	err |= __put_user(sas_ss_flags(regs->sp),
			  &frame->uc.uc_stack.ss_flags);
	err |= __put_user(current->sas_ss_size, &frame->uc.uc_stack.ss_size);
	err |= setup_sigcontext(&frame->uc.uc_mcontext, fpstate,
				regs, set->sig[0]);
	err |= __copy_to_user(&frame->uc.uc_sigmask, set, sizeof(*set));
	if (err)
		return -EFAULT;

	/* Set up to return from userspace.  */
	restorer = VDSO32_SYMBOL(current->mm->context.vdso, rt_sigreturn);
	if (ka->sa.sa_flags & SA_RESTORER)
		restorer = ka->sa.sa_restorer;
	err |= __put_user(restorer, &frame->pretcode);

	/*
	 * This is movl $__NR_rt_sigreturn, %ax ; int $0x80
	 *
	 * WE DO NOT USE IT ANY MORE! It's only left here for historical
	 * reasons and because gdb uses it as a signature to notice
	 * signal handler stack frames.
	 */
	err |= __put_user(0xb8, (char __user *)(frame->retcode+0));
	err |= __put_user(__NR_rt_sigreturn, (int __user *)(frame->retcode+1));
	err |= __put_user(0x80cd, (short __user *)(frame->retcode+5));

	if (err)
		return -EFAULT;

	/* Set up registers for signal handler */
	regs->sp = (unsigned long)frame;
	regs->ip = (unsigned long)ka->sa.sa_handler;
	regs->ax = (unsigned long)sig;
	regs->dx = (unsigned long)&frame->info;
	regs->cx = (unsigned long)&frame->uc;

	regs->ds = __USER_DS;
	regs->es = __USER_DS;
	regs->ss = __USER_DS;
	regs->cs = __USER_CS;

	return 0;
}

/*
 * OK, we're invoking a handler:
 */
static int signr_convert(int sig)
{
	struct thread_info *info = current_thread_info();

	if (info->exec_domain && info->exec_domain->signal_invmap && sig < 32)
		return info->exec_domain->signal_invmap[sig];
	return sig;
}

#define is_ia32	1
#define ia32_setup_frame	__setup_frame
#define ia32_setup_rt_frame	__setup_rt_frame

static int
setup_rt_frame(int sig, struct k_sigaction *ka, siginfo_t *info,
	       sigset_t *set, struct pt_regs *regs)
{
	int usig = signr_convert(sig);
	int ret;

	/* Set up the stack frame */
	if (is_ia32) {
		if (ka->sa.sa_flags & SA_SIGINFO)
			ret = ia32_setup_rt_frame(usig, ka, info, set, regs);
		else
			ret = ia32_setup_frame(usig, ka, set, regs);
	} else
		ret = __setup_rt_frame(sig, ka, info, set, regs);

	if (ret) {
		force_sigsegv(sig, current);
		return -EFAULT;
	}

	return ret;
}

static int
setup_rt_frame(int sig, struct k_sigaction *ka, siginfo_t *info,
	       sigset_t *set, struct pt_regs *regs)
{
	int ret;
	int usig;

	usig = current_thread_info()->exec_domain
		&& current_thread_info()->exec_domain->signal_invmap
		&& sig < 32
		? current_thread_info()->exec_domain->signal_invmap[sig]
		: sig;

	/* Set up the stack frame */
	if (ka->sa.sa_flags & SA_SIGINFO)
		ret = __setup_rt_frame(usig, ka, info, set, regs);
	else
		ret = __setup_frame(usig, ka, set, regs);

	if (ret) {
		force_sigsegv(sig, current);
		return -EFAULT;
	}

	return ret;
}

static int
handle_signal(unsigned long sig, siginfo_t *info, struct k_sigaction *ka,
	      sigset_t *oldset, struct pt_regs *regs)
{
	int ret;

	/* Are we from a system call? */
	if (syscall_get_nr(current, regs) >= 0) {
		/* If so, check system call restarting.. */
		switch (syscall_get_error(current, regs)) {
		case -ERESTART_RESTARTBLOCK:
		case -ERESTARTNOHAND:
			regs->ax = -EINTR;
			break;

		case -ERESTARTSYS:
			if (!(ka->sa.sa_flags & SA_RESTART)) {
				regs->ax = -EINTR;
				break;
			}
		/* fallthrough */
		case -ERESTARTNOINTR:
			regs->ax = regs->orig_ax;
			regs->ip -= 2;
			break;
		}
	}

	/*
	 * If TF is set due to a debugger (TIF_FORCED_TF), clear the TF
	 * flag so that register information in the sigcontext is correct.
	 */
	if (unlikely(regs->flags & X86_EFLAGS_TF) &&
	    likely(test_and_clear_thread_flag(TIF_FORCED_TF)))
		regs->flags &= ~X86_EFLAGS_TF;

	ret = setup_rt_frame(sig, ka, info, oldset, regs);

	if (ret)
		return ret;

#ifdef CONFIG_X86_64
	/*
	 * This has nothing to do with segment registers,
	 * despite the name.  This magic affects uaccess.h
	 * macros' behavior.  Reset it to the normal setting.
	 */
	set_fs(USER_DS);
#endif

	/*
	 * Clear the direction flag as per the ABI for function entry.
	 */
	regs->flags &= ~X86_EFLAGS_DF;

	/*
	 * Clear TF when entering the signal handler, but
	 * notify any tracer that was single-stepping it.
	 * The tracer may want to single-step inside the
	 * handler too.
	 */
	regs->flags &= ~X86_EFLAGS_TF;

	spin_lock_irq(&current->sighand->siglock);
	sigorsets(&current->blocked, &current->blocked, &ka->sa.sa_mask);
	if (!(ka->sa.sa_flags & SA_NODEFER))
		sigaddset(&current->blocked, sig);
	recalc_sigpending();
	spin_unlock_irq(&current->sighand->siglock);

	tracehook_signal_handler(sig, info, ka, regs,
				 test_thread_flag(TIF_SINGLESTEP));

	return 0;
}

#define NR_restart_syscall	__NR_restart_syscall
/*
 * Note that 'init' is a special process: it doesn't get signals it doesn't
 * want to handle. Thus you cannot kill init even with a SIGKILL even by
 * mistake.
 */
static void do_signal(struct pt_regs *regs)
{
	struct k_sigaction ka;
	siginfo_t info;
	int signr;
	sigset_t *oldset;

	/*
	 * We want the common case to go fast, which is why we may in certain
	 * cases get here from kernel mode. Just return without doing anything
	 * if so.
	 * X86_32: vm86 regs switched out by assembly code before reaching
	 * here, so testing against kernel CS suffices.
	 */
	if (!user_mode(regs))
		return;

	if (current_thread_info()->status & TS_RESTORE_SIGMASK)
		oldset = &current->saved_sigmask;
	else
		oldset = &current->blocked;

	signr = get_signal_to_deliver(&info, &ka, regs, NULL);
	if (signr > 0) {
		/*
		 * Re-enable any watchpoints before delivering the
		 * signal to user space. The processor register will
		 * have been cleared if the watchpoint triggered
		 * inside the kernel.
		 */
		if (current->thread.debugreg7)
			set_debugreg(current->thread.debugreg7, 7);

		/* Whee! Actually deliver the signal.  */
		if (handle_signal(signr, &info, &ka, oldset, regs) == 0) {
			/*
			 * A signal was successfully delivered; the saved
			 * sigmask will have been stored in the signal frame,
			 * and will be restored by sigreturn, so we can simply
			 * clear the TS_RESTORE_SIGMASK flag.
			 */
			current_thread_info()->status &= ~TS_RESTORE_SIGMASK;
		}
		return;
	}

	/* Did we come from a system call? */
	if (syscall_get_nr(current, regs) >= 0) {
		/* Restart the system call - no handlers present */
		switch (syscall_get_error(current, regs)) {
		case -ERESTARTNOHAND:
		case -ERESTARTSYS:
		case -ERESTARTNOINTR:
			regs->ax = regs->orig_ax;
			regs->ip -= 2;
			break;

		case -ERESTART_RESTARTBLOCK:
			regs->ax = NR_restart_syscall;
			regs->ip -= 2;
			break;
		}
	}

	/*
	 * If there's no signal to deliver, we just put the saved sigmask
	 * back.
	 */
	if (current_thread_info()->status & TS_RESTORE_SIGMASK) {
		current_thread_info()->status &= ~TS_RESTORE_SIGMASK;
		sigprocmask(SIG_SETMASK, &current->saved_sigmask, NULL);
	}
}

/*
 * notification of userspace execution resumption
 * - triggered by the TIF_WORK_MASK flags
 */
void
do_notify_resume(struct pt_regs *regs, void *unused, __u32 thread_info_flags)
{
#if defined(CONFIG_X86_64) && defined(CONFIG_X86_MCE)
	/* notify userspace of pending MCEs */
	if (thread_info_flags & _TIF_MCE_NOTIFY)
		mce_notify_user();
#endif /* CONFIG_X86_64 && CONFIG_X86_MCE */

	/* deal with pending signal delivery */
	if (thread_info_flags & _TIF_SIGPENDING)
		do_signal(regs);

	if (thread_info_flags & _TIF_NOTIFY_RESUME) {
		clear_thread_flag(TIF_NOTIFY_RESUME);
		tracehook_notify_resume(regs);
	}

#ifdef CONFIG_X86_32
	clear_thread_flag(TIF_IRET);
<<<<<<< HEAD
=======
#endif /* CONFIG_X86_32 */
>>>>>>> 1389ac4b
}

void signal_fault(struct pt_regs *regs, void __user *frame, char *where)
{
	struct task_struct *me = current;

	if (show_unhandled_signals && printk_ratelimit()) {
		printk(KERN_INFO
		       "%s[%d] bad frame in %s frame:%p ip:%lx sp:%lx orax:%lx",
		       me->comm, me->pid, where, frame,
		       regs->ip, regs->sp, regs->orig_ax);
		print_vma_addr(" in ", regs->ip);
		printk(KERN_CONT "\n");
	}

	force_sig(SIGSEGV, me);
}<|MERGE_RESOLUTION|>--- conflicted
+++ resolved
@@ -517,33 +517,6 @@
 }
 
 static int
-setup_rt_frame(int sig, struct k_sigaction *ka, siginfo_t *info,
-	       sigset_t *set, struct pt_regs *regs)
-{
-	int ret;
-	int usig;
-
-	usig = current_thread_info()->exec_domain
-		&& current_thread_info()->exec_domain->signal_invmap
-		&& sig < 32
-		? current_thread_info()->exec_domain->signal_invmap[sig]
-		: sig;
-
-	/* Set up the stack frame */
-	if (ka->sa.sa_flags & SA_SIGINFO)
-		ret = __setup_rt_frame(usig, ka, info, set, regs);
-	else
-		ret = __setup_frame(usig, ka, set, regs);
-
-	if (ret) {
-		force_sigsegv(sig, current);
-		return -EFAULT;
-	}
-
-	return ret;
-}
-
-static int
 handle_signal(unsigned long sig, siginfo_t *info, struct k_sigaction *ka,
 	      sigset_t *oldset, struct pt_regs *regs)
 {
@@ -723,10 +696,7 @@
 
 #ifdef CONFIG_X86_32
 	clear_thread_flag(TIF_IRET);
-<<<<<<< HEAD
-=======
 #endif /* CONFIG_X86_32 */
->>>>>>> 1389ac4b
 }
 
 void signal_fault(struct pt_regs *regs, void __user *frame, char *where)
