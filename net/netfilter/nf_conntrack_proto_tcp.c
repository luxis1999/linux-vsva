--- conflicted
+++ resolved
@@ -1287,13 +1287,6 @@
 {
 	static unsigned int size __read_mostly;
 
-<<<<<<< HEAD
-static unsigned int tcp_nlattr_tuple_size(void)
-{
-	static unsigned int size __read_mostly;
-
-=======
->>>>>>> 661e50bc
 	if (!size)
 		size = nla_policy_len(nf_ct_port_nla_policy, CTA_PROTO_MAX + 1);
 
