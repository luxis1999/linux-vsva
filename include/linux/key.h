--- conflicted
+++ resolved
@@ -170,11 +170,8 @@
 #define KEY_FLAG_INVALIDATED	7	/* set if key has been invalidated */
 #define KEY_FLAG_TRUSTED	8	/* set if key is trusted */
 #define KEY_FLAG_TRUSTED_ONLY	9	/* set if keyring only accepts links to trusted keys */
-<<<<<<< HEAD
 #define KEY_FLAG_BUILTIN	10	/* set if key is builtin */
-=======
 #define KEY_FLAG_ROOT_CAN_INVAL	11	/* set if key can be invalidated by root without permission */
->>>>>>> 0d1f64f6
 
 	/* the key type and key description string
 	 * - the desc is used to match a key against search criteria
