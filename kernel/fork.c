/*
 *  linux/kernel/fork.c
 *
 *  Copyright (C) 1991, 1992  Linus Torvalds
 */

/*
 *  'fork.c' contains the help-routines for the 'fork' system call
 * (see also entry.S and others).
 * Fork is rather simple, once you get the hang of it, but the memory
 * management can be a bitch. See 'mm/memory.c': 'copy_page_range()'
 */

#include <linux/slab.h>
#include <linux/init.h>
#include <linux/unistd.h>
#include <linux/module.h>
#include <linux/vmalloc.h>
#include <linux/completion.h>
#include <linux/personality.h>
#include <linux/mempolicy.h>
#include <linux/sem.h>
#include <linux/file.h>
#include <linux/fdtable.h>
#include <linux/iocontext.h>
#include <linux/key.h>
#include <linux/binfmts.h>
#include <linux/mman.h>
#include <linux/mmu_notifier.h>
#include <linux/fs.h>
#include <linux/mm.h>
#include <linux/vmacache.h>
#include <linux/nsproxy.h>
#include <linux/capability.h>
#include <linux/cpu.h>
#include <linux/cgroup.h>
#include <linux/security.h>
#include <linux/hugetlb.h>
#include <linux/seccomp.h>
#include <linux/swap.h>
#include <linux/syscalls.h>
#include <linux/jiffies.h>
#include <linux/futex.h>
#include <linux/compat.h>
#include <linux/kthread.h>
#include <linux/task_io_accounting_ops.h>
#include <linux/rcupdate.h>
#include <linux/ptrace.h>
#include <linux/mount.h>
#include <linux/audit.h>
#include <linux/memcontrol.h>
#include <linux/ftrace.h>
#include <linux/proc_fs.h>
#include <linux/profile.h>
#include <linux/rmap.h>
#include <linux/ksm.h>
#include <linux/acct.h>
#include <linux/tsacct_kern.h>
#include <linux/cn_proc.h>
#include <linux/freezer.h>
#include <linux/delayacct.h>
#include <linux/taskstats_kern.h>
#include <linux/random.h>
#include <linux/tty.h>
#include <linux/blkdev.h>
#include <linux/fs_struct.h>
#include <linux/magic.h>
#include <linux/perf_event.h>
#include <linux/posix-timers.h>
#include <linux/user-return-notifier.h>
#include <linux/oom.h>
#include <linux/khugepaged.h>
#include <linux/signalfd.h>
#include <linux/uprobes.h>
#include <linux/aio.h>
#include <linux/compiler.h>
#include <linux/sysctl.h>
#include <linux/kcov.h>

#include <asm/pgtable.h>
#include <asm/pgalloc.h>
#include <asm/uaccess.h>
#include <asm/mmu_context.h>
#include <asm/cacheflush.h>
#include <asm/tlbflush.h>

#include <trace/events/sched.h>

#define CREATE_TRACE_POINTS
#include <trace/events/task.h>

/*
 * Minimum number of threads to boot the kernel
 */
#define MIN_THREADS 20

/*
 * Maximum number of threads
 */
#define MAX_THREADS FUTEX_TID_MASK

/*
 * Protected counters by write_lock_irq(&tasklist_lock)
 */
unsigned long total_forks;	/* Handle normal Linux uptimes. */
int nr_threads;			/* The idle threads do not count.. */

int max_threads;		/* tunable limit on nr_threads */

DEFINE_PER_CPU(unsigned long, process_counts) = 0;

__cacheline_aligned DEFINE_RWLOCK(tasklist_lock);  /* outer */

#ifdef CONFIG_PROVE_RCU
int lockdep_tasklist_lock_is_held(void)
{
	return lockdep_is_held(&tasklist_lock);
}
EXPORT_SYMBOL_GPL(lockdep_tasklist_lock_is_held);
#endif /* #ifdef CONFIG_PROVE_RCU */

int nr_processes(void)
{
	int cpu;
	int total = 0;

	for_each_possible_cpu(cpu)
		total += per_cpu(process_counts, cpu);

	return total;
}

void __weak arch_release_task_struct(struct task_struct *tsk)
{
}

#ifndef CONFIG_ARCH_TASK_STRUCT_ALLOCATOR
static struct kmem_cache *task_struct_cachep;

static inline struct task_struct *alloc_task_struct_node(int node)
{
	return kmem_cache_alloc_node(task_struct_cachep, GFP_KERNEL, node);
}

static inline void free_task_struct(struct task_struct *tsk)
{
	kmem_cache_free(task_struct_cachep, tsk);
}
#endif

void __weak arch_release_thread_stack(unsigned long *stack)
{
}

#ifndef CONFIG_ARCH_THREAD_STACK_ALLOCATOR

/*
 * Allocate pages if THREAD_SIZE is >= PAGE_SIZE, otherwise use a
 * kmemcache based allocator.
 */
# if THREAD_SIZE >= PAGE_SIZE || defined(CONFIG_VMAP_STACK)

#ifdef CONFIG_VMAP_STACK
/*
 * vmalloc() is a bit slow, and calling vfree() enough times will force a TLB
 * flush.  Try to minimize the number of calls by caching stacks.
 */
#define NR_CACHED_STACKS 2
static DEFINE_PER_CPU(struct vm_struct *, cached_stacks[NR_CACHED_STACKS]);
#endif

static unsigned long *alloc_thread_stack_node(struct task_struct *tsk, int node)
{
#ifdef CONFIG_VMAP_STACK
	void *stack;
	int i;

	local_irq_disable();
	for (i = 0; i < NR_CACHED_STACKS; i++) {
		struct vm_struct *s = this_cpu_read(cached_stacks[i]);

		if (!s)
			continue;
		this_cpu_write(cached_stacks[i], NULL);

		tsk->stack_vm_area = s;
		local_irq_enable();
		return s->addr;
	}
	local_irq_enable();

	stack = __vmalloc_node_range(THREAD_SIZE, THREAD_SIZE,
				     VMALLOC_START, VMALLOC_END,
				     THREADINFO_GFP | __GFP_HIGHMEM,
				     PAGE_KERNEL,
				     0, node, __builtin_return_address(0));

	/*
	 * We can't call find_vm_area() in interrupt context, and
	 * free_thread_stack() can be called in interrupt context,
	 * so cache the vm_struct.
	 */
	if (stack)
		tsk->stack_vm_area = find_vm_area(stack);
	return stack;
#else
	struct page *page = alloc_pages_node(node, THREADINFO_GFP,
					     THREAD_SIZE_ORDER);

	return page ? page_address(page) : NULL;
#endif
}

static inline void free_thread_stack(struct task_struct *tsk)
{
#ifdef CONFIG_VMAP_STACK
	if (task_stack_vm_area(tsk)) {
		unsigned long flags;
		int i;

		local_irq_save(flags);
		for (i = 0; i < NR_CACHED_STACKS; i++) {
			if (this_cpu_read(cached_stacks[i]))
				continue;

			this_cpu_write(cached_stacks[i], tsk->stack_vm_area);
			local_irq_restore(flags);
			return;
		}
		local_irq_restore(flags);

		vfree(tsk->stack);
		return;
	}
#endif

	__free_pages(virt_to_page(tsk->stack), THREAD_SIZE_ORDER);
}
# else
static struct kmem_cache *thread_stack_cache;

static unsigned long *alloc_thread_stack_node(struct task_struct *tsk,
						  int node)
{
	return kmem_cache_alloc_node(thread_stack_cache, THREADINFO_GFP, node);
}

static void free_thread_stack(struct task_struct *tsk)
{
	kmem_cache_free(thread_stack_cache, tsk->stack);
}

void thread_stack_cache_init(void)
{
	thread_stack_cache = kmem_cache_create("thread_stack", THREAD_SIZE,
					      THREAD_SIZE, 0, NULL);
	BUG_ON(thread_stack_cache == NULL);
}
# endif
#endif

/* SLAB cache for signal_struct structures (tsk->signal) */
static struct kmem_cache *signal_cachep;

/* SLAB cache for sighand_struct structures (tsk->sighand) */
struct kmem_cache *sighand_cachep;

/* SLAB cache for files_struct structures (tsk->files) */
struct kmem_cache *files_cachep;

/* SLAB cache for fs_struct structures (tsk->fs) */
struct kmem_cache *fs_cachep;

/* SLAB cache for vm_area_struct structures */
struct kmem_cache *vm_area_cachep;

/* SLAB cache for mm_struct structures (tsk->mm) */
static struct kmem_cache *mm_cachep;

static void account_kernel_stack(struct task_struct *tsk, int account)
<<<<<<< HEAD
{
	void *stack = task_stack_page(tsk);
	struct vm_struct *vm = task_stack_vm_area(tsk);

	BUILD_BUG_ON(IS_ENABLED(CONFIG_VMAP_STACK) && PAGE_SIZE % 1024 != 0);

	if (vm) {
		int i;

		BUG_ON(vm->nr_pages != THREAD_SIZE / PAGE_SIZE);

		for (i = 0; i < THREAD_SIZE / PAGE_SIZE; i++) {
			mod_zone_page_state(page_zone(vm->pages[i]),
					    NR_KERNEL_STACK_KB,
					    PAGE_SIZE / 1024 * account);
		}

		/* All stack pages belong to the same memcg. */
		memcg_kmem_update_page_stat(vm->pages[0], MEMCG_KERNEL_STACK_KB,
					    account * (THREAD_SIZE / 1024));
	} else {
		/*
		 * All stack pages are in the same zone and belong to the
		 * same memcg.
		 */
		struct page *first_page = virt_to_page(stack);

		mod_zone_page_state(page_zone(first_page), NR_KERNEL_STACK_KB,
				    THREAD_SIZE / 1024 * account);

		memcg_kmem_update_page_stat(first_page, MEMCG_KERNEL_STACK_KB,
					    account * (THREAD_SIZE / 1024));
	}
=======
{
	void *stack = task_stack_page(tsk);
	struct vm_struct *vm = task_stack_vm_area(tsk);

	BUILD_BUG_ON(IS_ENABLED(CONFIG_VMAP_STACK) && PAGE_SIZE % 1024 != 0);

	if (vm) {
		int i;

		BUG_ON(vm->nr_pages != THREAD_SIZE / PAGE_SIZE);

		for (i = 0; i < THREAD_SIZE / PAGE_SIZE; i++) {
			mod_zone_page_state(page_zone(vm->pages[i]),
					    NR_KERNEL_STACK_KB,
					    PAGE_SIZE / 1024 * account);
		}

		/* All stack pages belong to the same memcg. */
		memcg_kmem_update_page_stat(vm->pages[0], MEMCG_KERNEL_STACK_KB,
					    account * (THREAD_SIZE / 1024));
	} else {
		/*
		 * All stack pages are in the same zone and belong to the
		 * same memcg.
		 */
		struct page *first_page = virt_to_page(stack);

		mod_zone_page_state(page_zone(first_page), NR_KERNEL_STACK_KB,
				    THREAD_SIZE / 1024 * account);

		memcg_kmem_update_page_stat(first_page, MEMCG_KERNEL_STACK_KB,
					    account * (THREAD_SIZE / 1024));
	}
}

static void release_task_stack(struct task_struct *tsk)
{
	if (WARN_ON(tsk->state != TASK_DEAD))
		return;  /* Better to leak the stack than to free prematurely */

	account_kernel_stack(tsk, -1);
	arch_release_thread_stack(tsk->stack);
	free_thread_stack(tsk);
	tsk->stack = NULL;
#ifdef CONFIG_VMAP_STACK
	tsk->stack_vm_area = NULL;
#endif
}

#ifdef CONFIG_THREAD_INFO_IN_TASK
void put_task_stack(struct task_struct *tsk)
{
	if (atomic_dec_and_test(&tsk->stack_refcount))
		release_task_stack(tsk);
>>>>>>> d06e622d
}
#endif

static void release_task_stack(struct task_struct *tsk)
{
<<<<<<< HEAD
	account_kernel_stack(tsk, -1);
	arch_release_thread_stack(tsk->stack);
	free_thread_stack(tsk);
	tsk->stack = NULL;
#ifdef CONFIG_VMAP_STACK
	tsk->stack_vm_area = NULL;
#endif
}

#ifdef CONFIG_THREAD_INFO_IN_TASK
void put_task_stack(struct task_struct *tsk)
{
	if (atomic_dec_and_test(&tsk->stack_refcount))
		release_task_stack(tsk);
}
#endif

void free_task(struct task_struct *tsk)
{
=======
>>>>>>> d06e622d
#ifndef CONFIG_THREAD_INFO_IN_TASK
	/*
	 * The task is finally done with both the stack and thread_info,
	 * so free both.
	 */
	release_task_stack(tsk);
#else
	/*
	 * If the task had a separate stack allocation, it should be gone
	 * by now.
	 */
	WARN_ON_ONCE(atomic_read(&tsk->stack_refcount) != 0);
#endif
	rt_mutex_debug_task_free(tsk);
	ftrace_graph_exit_task(tsk);
	put_seccomp_filter(tsk);
	arch_release_task_struct(tsk);
	free_task_struct(tsk);
}
EXPORT_SYMBOL(free_task);

static inline void free_signal_struct(struct signal_struct *sig)
{
	taskstats_tgid_free(sig);
	sched_autogroup_exit(sig);
	/*
	 * __mmdrop is not safe to call from softirq context on x86 due to
	 * pgd_dtor so postpone it to the async context
	 */
	if (sig->oom_mm)
		mmdrop_async(sig->oom_mm);
	kmem_cache_free(signal_cachep, sig);
}

static inline void put_signal_struct(struct signal_struct *sig)
{
	if (atomic_dec_and_test(&sig->sigcnt))
		free_signal_struct(sig);
}

void __put_task_struct(struct task_struct *tsk)
{
	WARN_ON(!tsk->exit_state);
	WARN_ON(atomic_read(&tsk->usage));
	WARN_ON(tsk == current);

	cgroup_free(tsk);
	task_numa_free(tsk);
	security_task_free(tsk);
	exit_creds(tsk);
	delayacct_tsk_free(tsk);
	put_signal_struct(tsk->signal);

	if (!profile_handoff_task(tsk))
		free_task(tsk);
}
EXPORT_SYMBOL_GPL(__put_task_struct);

void __init __weak arch_task_cache_init(void) { }

/*
 * set_max_threads
 */
static void set_max_threads(unsigned int max_threads_suggested)
{
	u64 threads;

	/*
	 * The number of threads shall be limited such that the thread
	 * structures may only consume a small part of the available memory.
	 */
	if (fls64(totalram_pages) + fls64(PAGE_SIZE) > 64)
		threads = MAX_THREADS;
	else
		threads = div64_u64((u64) totalram_pages * (u64) PAGE_SIZE,
				    (u64) THREAD_SIZE * 8UL);

	if (threads > max_threads_suggested)
		threads = max_threads_suggested;

	max_threads = clamp_t(u64, threads, MIN_THREADS, MAX_THREADS);
}

#ifdef CONFIG_ARCH_WANTS_DYNAMIC_TASK_STRUCT
/* Initialized by the architecture: */
int arch_task_struct_size __read_mostly;
#endif

void __init fork_init(void)
{
	int i;
#ifndef CONFIG_ARCH_TASK_STRUCT_ALLOCATOR
#ifndef ARCH_MIN_TASKALIGN
#define ARCH_MIN_TASKALIGN	L1_CACHE_BYTES
#endif
	/* create a slab on which task_structs can be allocated */
	task_struct_cachep = kmem_cache_create("task_struct",
			arch_task_struct_size, ARCH_MIN_TASKALIGN,
			SLAB_PANIC|SLAB_NOTRACK|SLAB_ACCOUNT, NULL);
#endif

	/* do the arch specific task caches init */
	arch_task_cache_init();

	set_max_threads(MAX_THREADS);

	init_task.signal->rlim[RLIMIT_NPROC].rlim_cur = max_threads/2;
	init_task.signal->rlim[RLIMIT_NPROC].rlim_max = max_threads/2;
	init_task.signal->rlim[RLIMIT_SIGPENDING] =
		init_task.signal->rlim[RLIMIT_NPROC];

	for (i = 0; i < UCOUNT_COUNTS; i++) {
		init_user_ns.ucount_max[i] = max_threads/2;
	}
}

int __weak arch_dup_task_struct(struct task_struct *dst,
					       struct task_struct *src)
{
	*dst = *src;
	return 0;
}

void set_task_stack_end_magic(struct task_struct *tsk)
{
	unsigned long *stackend;

	stackend = end_of_stack(tsk);
	*stackend = STACK_END_MAGIC;	/* for overflow detection */
}

static struct task_struct *dup_task_struct(struct task_struct *orig, int node)
{
	struct task_struct *tsk;
	unsigned long *stack;
	struct vm_struct *stack_vm_area;
	int err;

	if (node == NUMA_NO_NODE)
		node = tsk_fork_get_node(orig);
	tsk = alloc_task_struct_node(node);
	if (!tsk)
		return NULL;

	stack = alloc_thread_stack_node(tsk, node);
	if (!stack)
		goto free_tsk;

	stack_vm_area = task_stack_vm_area(tsk);

	err = arch_dup_task_struct(tsk, orig);

	/*
	 * arch_dup_task_struct() clobbers the stack-related fields.  Make
	 * sure they're properly initialized before using any stack-related
	 * functions again.
	 */
	tsk->stack = stack;
#ifdef CONFIG_VMAP_STACK
	tsk->stack_vm_area = stack_vm_area;
#endif
#ifdef CONFIG_THREAD_INFO_IN_TASK
	atomic_set(&tsk->stack_refcount, 1);
#endif

	if (err)
		goto free_stack;

#ifdef CONFIG_SECCOMP
	/*
	 * We must handle setting up seccomp filters once we're under
	 * the sighand lock in case orig has changed between now and
	 * then. Until then, filter must be NULL to avoid messing up
	 * the usage counts on the error path calling free_task.
	 */
	tsk->seccomp.filter = NULL;
#endif

	setup_thread_stack(tsk, orig);
	clear_user_return_notifier(tsk);
	clear_tsk_need_resched(tsk);
	set_task_stack_end_magic(tsk);

#ifdef CONFIG_CC_STACKPROTECTOR
	tsk->stack_canary = get_random_int();
#endif

	/*
	 * One for us, one for whoever does the "release_task()" (usually
	 * parent)
	 */
	atomic_set(&tsk->usage, 2);
#ifdef CONFIG_BLK_DEV_IO_TRACE
	tsk->btrace_seq = 0;
#endif
	tsk->splice_pipe = NULL;
	tsk->task_frag.page = NULL;
	tsk->wake_q.next = NULL;

	account_kernel_stack(tsk, 1);

	kcov_task_init(tsk);

	return tsk;

free_stack:
	free_thread_stack(tsk);
free_tsk:
	free_task_struct(tsk);
	return NULL;
}

#ifdef CONFIG_MMU
static __latent_entropy int dup_mmap(struct mm_struct *mm,
					struct mm_struct *oldmm)
{
	struct vm_area_struct *mpnt, *tmp, *prev, **pprev;
	struct rb_node **rb_link, *rb_parent;
	int retval;
	unsigned long charge;

	uprobe_start_dup_mmap();
	if (down_write_killable(&oldmm->mmap_sem)) {
		retval = -EINTR;
		goto fail_uprobe_end;
	}
	flush_cache_dup_mm(oldmm);
	uprobe_dup_mmap(oldmm, mm);
	/*
	 * Not linked in yet - no deadlock potential:
	 */
	down_write_nested(&mm->mmap_sem, SINGLE_DEPTH_NESTING);

	/* No ordering required: file already has been exposed. */
	RCU_INIT_POINTER(mm->exe_file, get_mm_exe_file(oldmm));

	mm->total_vm = oldmm->total_vm;
	mm->data_vm = oldmm->data_vm;
	mm->exec_vm = oldmm->exec_vm;
	mm->stack_vm = oldmm->stack_vm;

	rb_link = &mm->mm_rb.rb_node;
	rb_parent = NULL;
	pprev = &mm->mmap;
	retval = ksm_fork(mm, oldmm);
	if (retval)
		goto out;
	retval = khugepaged_fork(mm, oldmm);
	if (retval)
		goto out;

	prev = NULL;
	for (mpnt = oldmm->mmap; mpnt; mpnt = mpnt->vm_next) {
		struct file *file;

		if (mpnt->vm_flags & VM_DONTCOPY) {
			vm_stat_account(mm, mpnt->vm_flags, -vma_pages(mpnt));
			continue;
		}
		charge = 0;
		if (mpnt->vm_flags & VM_ACCOUNT) {
			unsigned long len = vma_pages(mpnt);

			if (security_vm_enough_memory_mm(oldmm, len)) /* sic */
				goto fail_nomem;
			charge = len;
		}
		tmp = kmem_cache_alloc(vm_area_cachep, GFP_KERNEL);
		if (!tmp)
			goto fail_nomem;
		*tmp = *mpnt;
		INIT_LIST_HEAD(&tmp->anon_vma_chain);
		retval = vma_dup_policy(mpnt, tmp);
		if (retval)
			goto fail_nomem_policy;
		tmp->vm_mm = mm;
		if (anon_vma_fork(tmp, mpnt))
			goto fail_nomem_anon_vma_fork;
		tmp->vm_flags &=
			~(VM_LOCKED|VM_LOCKONFAULT|VM_UFFD_MISSING|VM_UFFD_WP);
		tmp->vm_next = tmp->vm_prev = NULL;
		tmp->vm_userfaultfd_ctx = NULL_VM_UFFD_CTX;
		file = tmp->vm_file;
		if (file) {
			struct inode *inode = file_inode(file);
			struct address_space *mapping = file->f_mapping;

			get_file(file);
			if (tmp->vm_flags & VM_DENYWRITE)
				atomic_dec(&inode->i_writecount);
			i_mmap_lock_write(mapping);
			if (tmp->vm_flags & VM_SHARED)
				atomic_inc(&mapping->i_mmap_writable);
			flush_dcache_mmap_lock(mapping);
			/* insert tmp into the share list, just after mpnt */
			vma_interval_tree_insert_after(tmp, mpnt,
					&mapping->i_mmap);
			flush_dcache_mmap_unlock(mapping);
			i_mmap_unlock_write(mapping);
		}

		/*
		 * Clear hugetlb-related page reserves for children. This only
		 * affects MAP_PRIVATE mappings. Faults generated by the child
		 * are not guaranteed to succeed, even if read-only
		 */
		if (is_vm_hugetlb_page(tmp))
			reset_vma_resv_huge_pages(tmp);

		/*
		 * Link in the new vma and copy the page table entries.
		 */
		*pprev = tmp;
		pprev = &tmp->vm_next;
		tmp->vm_prev = prev;
		prev = tmp;

		__vma_link_rb(mm, tmp, rb_link, rb_parent);
		rb_link = &tmp->vm_rb.rb_right;
		rb_parent = &tmp->vm_rb;

		mm->map_count++;
		retval = copy_page_range(mm, oldmm, mpnt);

		if (tmp->vm_ops && tmp->vm_ops->open)
			tmp->vm_ops->open(tmp);

		if (retval)
			goto out;
	}
	/* a new mm has just been created */
	arch_dup_mmap(oldmm, mm);
	retval = 0;
out:
	up_write(&mm->mmap_sem);
	flush_tlb_mm(oldmm);
	up_write(&oldmm->mmap_sem);
fail_uprobe_end:
	uprobe_end_dup_mmap();
	return retval;
fail_nomem_anon_vma_fork:
	mpol_put(vma_policy(tmp));
fail_nomem_policy:
	kmem_cache_free(vm_area_cachep, tmp);
fail_nomem:
	retval = -ENOMEM;
	vm_unacct_memory(charge);
	goto out;
}

static inline int mm_alloc_pgd(struct mm_struct *mm)
{
	mm->pgd = pgd_alloc(mm);
	if (unlikely(!mm->pgd))
		return -ENOMEM;
	return 0;
}

static inline void mm_free_pgd(struct mm_struct *mm)
{
	pgd_free(mm, mm->pgd);
}
#else
static int dup_mmap(struct mm_struct *mm, struct mm_struct *oldmm)
{
	down_write(&oldmm->mmap_sem);
	RCU_INIT_POINTER(mm->exe_file, get_mm_exe_file(oldmm));
	up_write(&oldmm->mmap_sem);
	return 0;
}
#define mm_alloc_pgd(mm)	(0)
#define mm_free_pgd(mm)
#endif /* CONFIG_MMU */

__cacheline_aligned_in_smp DEFINE_SPINLOCK(mmlist_lock);

#define allocate_mm()	(kmem_cache_alloc(mm_cachep, GFP_KERNEL))
#define free_mm(mm)	(kmem_cache_free(mm_cachep, (mm)))

static unsigned long default_dump_filter = MMF_DUMP_FILTER_DEFAULT;

static int __init coredump_filter_setup(char *s)
{
	default_dump_filter =
		(simple_strtoul(s, NULL, 0) << MMF_DUMP_FILTER_SHIFT) &
		MMF_DUMP_FILTER_MASK;
	return 1;
}

__setup("coredump_filter=", coredump_filter_setup);

#include <linux/init_task.h>

static void mm_init_aio(struct mm_struct *mm)
{
#ifdef CONFIG_AIO
	spin_lock_init(&mm->ioctx_lock);
	mm->ioctx_table = NULL;
#endif
}

static void mm_init_owner(struct mm_struct *mm, struct task_struct *p)
{
#ifdef CONFIG_MEMCG
	mm->owner = p;
#endif
}

static struct mm_struct *mm_init(struct mm_struct *mm, struct task_struct *p)
{
	mm->mmap = NULL;
	mm->mm_rb = RB_ROOT;
	mm->vmacache_seqnum = 0;
	atomic_set(&mm->mm_users, 1);
	atomic_set(&mm->mm_count, 1);
	init_rwsem(&mm->mmap_sem);
	INIT_LIST_HEAD(&mm->mmlist);
	mm->core_state = NULL;
	atomic_long_set(&mm->nr_ptes, 0);
	mm_nr_pmds_init(mm);
	mm->map_count = 0;
	mm->locked_vm = 0;
	mm->pinned_vm = 0;
	memset(&mm->rss_stat, 0, sizeof(mm->rss_stat));
	spin_lock_init(&mm->page_table_lock);
	mm_init_cpumask(mm);
	mm_init_aio(mm);
	mm_init_owner(mm, p);
	mmu_notifier_mm_init(mm);
	clear_tlb_flush_pending(mm);
#if defined(CONFIG_TRANSPARENT_HUGEPAGE) && !USE_SPLIT_PMD_PTLOCKS
	mm->pmd_huge_pte = NULL;
#endif

	if (current->mm) {
		mm->flags = current->mm->flags & MMF_INIT_MASK;
		mm->def_flags = current->mm->def_flags & VM_INIT_DEF_MASK;
	} else {
		mm->flags = default_dump_filter;
		mm->def_flags = 0;
	}

	if (mm_alloc_pgd(mm))
		goto fail_nopgd;

	if (init_new_context(p, mm))
		goto fail_nocontext;

	return mm;

fail_nocontext:
	mm_free_pgd(mm);
fail_nopgd:
	free_mm(mm);
	return NULL;
}

static void check_mm(struct mm_struct *mm)
{
	int i;

	for (i = 0; i < NR_MM_COUNTERS; i++) {
		long x = atomic_long_read(&mm->rss_stat.count[i]);

		if (unlikely(x))
			printk(KERN_ALERT "BUG: Bad rss-counter state "
					  "mm:%p idx:%d val:%ld\n", mm, i, x);
	}

	if (atomic_long_read(&mm->nr_ptes))
		pr_alert("BUG: non-zero nr_ptes on freeing mm: %ld\n",
				atomic_long_read(&mm->nr_ptes));
	if (mm_nr_pmds(mm))
		pr_alert("BUG: non-zero nr_pmds on freeing mm: %ld\n",
				mm_nr_pmds(mm));

#if defined(CONFIG_TRANSPARENT_HUGEPAGE) && !USE_SPLIT_PMD_PTLOCKS
	VM_BUG_ON_MM(mm->pmd_huge_pte, mm);
#endif
}

/*
 * Allocate and initialize an mm_struct.
 */
struct mm_struct *mm_alloc(void)
{
	struct mm_struct *mm;

	mm = allocate_mm();
	if (!mm)
		return NULL;

	memset(mm, 0, sizeof(*mm));
	return mm_init(mm, current);
}

/*
 * Called when the last reference to the mm
 * is dropped: either by a lazy thread or by
 * mmput. Free the page directory and the mm.
 */
void __mmdrop(struct mm_struct *mm)
{
	BUG_ON(mm == &init_mm);
	mm_free_pgd(mm);
	destroy_context(mm);
	mmu_notifier_mm_destroy(mm);
	check_mm(mm);
	free_mm(mm);
}
EXPORT_SYMBOL_GPL(__mmdrop);

static inline void __mmput(struct mm_struct *mm)
{
	VM_BUG_ON(atomic_read(&mm->mm_users));

	uprobe_clear_state(mm);
	exit_aio(mm);
	ksm_exit(mm);
	khugepaged_exit(mm); /* must run before exit_mmap */
	exit_mmap(mm);
	mm_put_huge_zero_page(mm);
	set_mm_exe_file(mm, NULL);
	if (!list_empty(&mm->mmlist)) {
		spin_lock(&mmlist_lock);
		list_del(&mm->mmlist);
		spin_unlock(&mmlist_lock);
	}
	if (mm->binfmt)
		module_put(mm->binfmt->module);
	set_bit(MMF_OOM_SKIP, &mm->flags);
	mmdrop(mm);
}

/*
 * Decrement the use count and release all resources for an mm.
 */
void mmput(struct mm_struct *mm)
{
	might_sleep();

	if (atomic_dec_and_test(&mm->mm_users))
		__mmput(mm);
}
EXPORT_SYMBOL_GPL(mmput);

#ifdef CONFIG_MMU
static void mmput_async_fn(struct work_struct *work)
{
	struct mm_struct *mm = container_of(work, struct mm_struct, async_put_work);
	__mmput(mm);
}

void mmput_async(struct mm_struct *mm)
{
	if (atomic_dec_and_test(&mm->mm_users)) {
		INIT_WORK(&mm->async_put_work, mmput_async_fn);
		schedule_work(&mm->async_put_work);
	}
}
#endif

/**
 * set_mm_exe_file - change a reference to the mm's executable file
 *
 * This changes mm's executable file (shown as symlink /proc/[pid]/exe).
 *
 * Main users are mmput() and sys_execve(). Callers prevent concurrent
 * invocations: in mmput() nobody alive left, in execve task is single
 * threaded. sys_prctl(PR_SET_MM_MAP/EXE_FILE) also needs to set the
 * mm->exe_file, but does so without using set_mm_exe_file() in order
 * to do avoid the need for any locks.
 */
void set_mm_exe_file(struct mm_struct *mm, struct file *new_exe_file)
{
	struct file *old_exe_file;

	/*
	 * It is safe to dereference the exe_file without RCU as
	 * this function is only called if nobody else can access
	 * this mm -- see comment above for justification.
	 */
	old_exe_file = rcu_dereference_raw(mm->exe_file);

	if (new_exe_file)
		get_file(new_exe_file);
	rcu_assign_pointer(mm->exe_file, new_exe_file);
	if (old_exe_file)
		fput(old_exe_file);
}

/**
 * get_mm_exe_file - acquire a reference to the mm's executable file
 *
 * Returns %NULL if mm has no associated executable file.
 * User must release file via fput().
 */
struct file *get_mm_exe_file(struct mm_struct *mm)
{
	struct file *exe_file;

	rcu_read_lock();
	exe_file = rcu_dereference(mm->exe_file);
	if (exe_file && !get_file_rcu(exe_file))
		exe_file = NULL;
	rcu_read_unlock();
	return exe_file;
}
EXPORT_SYMBOL(get_mm_exe_file);

/**
 * get_task_exe_file - acquire a reference to the task's executable file
 *
 * Returns %NULL if task's mm (if any) has no associated executable file or
 * this is a kernel thread with borrowed mm (see the comment above get_task_mm).
 * User must release file via fput().
 */
struct file *get_task_exe_file(struct task_struct *task)
{
	struct file *exe_file = NULL;
	struct mm_struct *mm;

	task_lock(task);
	mm = task->mm;
	if (mm) {
		if (!(task->flags & PF_KTHREAD))
			exe_file = get_mm_exe_file(mm);
	}
	task_unlock(task);
	return exe_file;
}
EXPORT_SYMBOL(get_task_exe_file);

/**
 * get_task_mm - acquire a reference to the task's mm
 *
 * Returns %NULL if the task has no mm.  Checks PF_KTHREAD (meaning
 * this kernel workthread has transiently adopted a user mm with use_mm,
 * to do its AIO) is not set and if so returns a reference to it, after
 * bumping up the use count.  User must release the mm via mmput()
 * after use.  Typically used by /proc and ptrace.
 */
struct mm_struct *get_task_mm(struct task_struct *task)
{
	struct mm_struct *mm;

	task_lock(task);
	mm = task->mm;
	if (mm) {
		if (task->flags & PF_KTHREAD)
			mm = NULL;
		else
			atomic_inc(&mm->mm_users);
	}
	task_unlock(task);
	return mm;
}
EXPORT_SYMBOL_GPL(get_task_mm);

struct mm_struct *mm_access(struct task_struct *task, unsigned int mode)
{
	struct mm_struct *mm;
	int err;

	err =  mutex_lock_killable(&task->signal->cred_guard_mutex);
	if (err)
		return ERR_PTR(err);

	mm = get_task_mm(task);
	if (mm && mm != current->mm &&
			!ptrace_may_access(task, mode)) {
		mmput(mm);
		mm = ERR_PTR(-EACCES);
	}
	mutex_unlock(&task->signal->cred_guard_mutex);

	return mm;
}

static void complete_vfork_done(struct task_struct *tsk)
{
	struct completion *vfork;

	task_lock(tsk);
	vfork = tsk->vfork_done;
	if (likely(vfork)) {
		tsk->vfork_done = NULL;
		complete(vfork);
	}
	task_unlock(tsk);
}

static int wait_for_vfork_done(struct task_struct *child,
				struct completion *vfork)
{
	int killed;

	freezer_do_not_count();
	killed = wait_for_completion_killable(vfork);
	freezer_count();

	if (killed) {
		task_lock(child);
		child->vfork_done = NULL;
		task_unlock(child);
	}

	put_task_struct(child);
	return killed;
}

/* Please note the differences between mmput and mm_release.
 * mmput is called whenever we stop holding onto a mm_struct,
 * error success whatever.
 *
 * mm_release is called after a mm_struct has been removed
 * from the current process.
 *
 * This difference is important for error handling, when we
 * only half set up a mm_struct for a new process and need to restore
 * the old one.  Because we mmput the new mm_struct before
 * restoring the old one. . .
 * Eric Biederman 10 January 1998
 */
void mm_release(struct task_struct *tsk, struct mm_struct *mm)
{
	/* Get rid of any futexes when releasing the mm */
#ifdef CONFIG_FUTEX
	if (unlikely(tsk->robust_list)) {
		exit_robust_list(tsk);
		tsk->robust_list = NULL;
	}
#ifdef CONFIG_COMPAT
	if (unlikely(tsk->compat_robust_list)) {
		compat_exit_robust_list(tsk);
		tsk->compat_robust_list = NULL;
	}
#endif
	if (unlikely(!list_empty(&tsk->pi_state_list)))
		exit_pi_state_list(tsk);
#endif

	uprobe_free_utask(tsk);

	/* Get rid of any cached register state */
	deactivate_mm(tsk, mm);

	/*
	 * Signal userspace if we're not exiting with a core dump
	 * because we want to leave the value intact for debugging
	 * purposes.
	 */
	if (tsk->clear_child_tid) {
		if (!(tsk->signal->flags & SIGNAL_GROUP_COREDUMP) &&
		    atomic_read(&mm->mm_users) > 1) {
			/*
			 * We don't check the error code - if userspace has
			 * not set up a proper pointer then tough luck.
			 */
			put_user(0, tsk->clear_child_tid);
			sys_futex(tsk->clear_child_tid, FUTEX_WAKE,
					1, NULL, NULL, 0);
		}
		tsk->clear_child_tid = NULL;
	}

	/*
	 * All done, finally we can wake up parent and return this mm to him.
	 * Also kthread_stop() uses this completion for synchronization.
	 */
	if (tsk->vfork_done)
		complete_vfork_done(tsk);
}

/*
 * Allocate a new mm structure and copy contents from the
 * mm structure of the passed in task structure.
 */
static struct mm_struct *dup_mm(struct task_struct *tsk)
{
	struct mm_struct *mm, *oldmm = current->mm;
	int err;

	mm = allocate_mm();
	if (!mm)
		goto fail_nomem;

	memcpy(mm, oldmm, sizeof(*mm));

	if (!mm_init(mm, tsk))
		goto fail_nomem;

	err = dup_mmap(mm, oldmm);
	if (err)
		goto free_pt;

	mm->hiwater_rss = get_mm_rss(mm);
	mm->hiwater_vm = mm->total_vm;

	if (mm->binfmt && !try_module_get(mm->binfmt->module))
		goto free_pt;

	return mm;

free_pt:
	/* don't put binfmt in mmput, we haven't got module yet */
	mm->binfmt = NULL;
	mmput(mm);

fail_nomem:
	return NULL;
}

static int copy_mm(unsigned long clone_flags, struct task_struct *tsk)
{
	struct mm_struct *mm, *oldmm;
	int retval;

	tsk->min_flt = tsk->maj_flt = 0;
	tsk->nvcsw = tsk->nivcsw = 0;
#ifdef CONFIG_DETECT_HUNG_TASK
	tsk->last_switch_count = tsk->nvcsw + tsk->nivcsw;
#endif

	tsk->mm = NULL;
	tsk->active_mm = NULL;

	/*
	 * Are we cloning a kernel thread?
	 *
	 * We need to steal a active VM for that..
	 */
	oldmm = current->mm;
	if (!oldmm)
		return 0;

	/* initialize the new vmacache entries */
	vmacache_flush(tsk);

	if (clone_flags & CLONE_VM) {
		atomic_inc(&oldmm->mm_users);
		mm = oldmm;
		goto good_mm;
	}

	retval = -ENOMEM;
	mm = dup_mm(tsk);
	if (!mm)
		goto fail_nomem;

good_mm:
	tsk->mm = mm;
	tsk->active_mm = mm;
	return 0;

fail_nomem:
	return retval;
}

static int copy_fs(unsigned long clone_flags, struct task_struct *tsk)
{
	struct fs_struct *fs = current->fs;
	if (clone_flags & CLONE_FS) {
		/* tsk->fs is already what we want */
		spin_lock(&fs->lock);
		if (fs->in_exec) {
			spin_unlock(&fs->lock);
			return -EAGAIN;
		}
		fs->users++;
		spin_unlock(&fs->lock);
		return 0;
	}
	tsk->fs = copy_fs_struct(fs);
	if (!tsk->fs)
		return -ENOMEM;
	return 0;
}

static int copy_files(unsigned long clone_flags, struct task_struct *tsk)
{
	struct files_struct *oldf, *newf;
	int error = 0;

	/*
	 * A background process may not have any files ...
	 */
	oldf = current->files;
	if (!oldf)
		goto out;

	if (clone_flags & CLONE_FILES) {
		atomic_inc(&oldf->count);
		goto out;
	}

	newf = dup_fd(oldf, &error);
	if (!newf)
		goto out;

	tsk->files = newf;
	error = 0;
out:
	return error;
}

static int copy_io(unsigned long clone_flags, struct task_struct *tsk)
{
#ifdef CONFIG_BLOCK
	struct io_context *ioc = current->io_context;
	struct io_context *new_ioc;

	if (!ioc)
		return 0;
	/*
	 * Share io context with parent, if CLONE_IO is set
	 */
	if (clone_flags & CLONE_IO) {
		ioc_task_link(ioc);
		tsk->io_context = ioc;
	} else if (ioprio_valid(ioc->ioprio)) {
		new_ioc = get_task_io_context(tsk, GFP_KERNEL, NUMA_NO_NODE);
		if (unlikely(!new_ioc))
			return -ENOMEM;

		new_ioc->ioprio = ioc->ioprio;
		put_io_context(new_ioc);
	}
#endif
	return 0;
}

static int copy_sighand(unsigned long clone_flags, struct task_struct *tsk)
{
	struct sighand_struct *sig;

	if (clone_flags & CLONE_SIGHAND) {
		atomic_inc(&current->sighand->count);
		return 0;
	}
	sig = kmem_cache_alloc(sighand_cachep, GFP_KERNEL);
	rcu_assign_pointer(tsk->sighand, sig);
	if (!sig)
		return -ENOMEM;

	atomic_set(&sig->count, 1);
	memcpy(sig->action, current->sighand->action, sizeof(sig->action));
	return 0;
}

void __cleanup_sighand(struct sighand_struct *sighand)
{
	if (atomic_dec_and_test(&sighand->count)) {
		signalfd_cleanup(sighand);
		/*
		 * sighand_cachep is SLAB_DESTROY_BY_RCU so we can free it
		 * without an RCU grace period, see __lock_task_sighand().
		 */
		kmem_cache_free(sighand_cachep, sighand);
	}
}

/*
 * Initialize POSIX timer handling for a thread group.
 */
static void posix_cpu_timers_init_group(struct signal_struct *sig)
{
	unsigned long cpu_limit;

	cpu_limit = READ_ONCE(sig->rlim[RLIMIT_CPU].rlim_cur);
	if (cpu_limit != RLIM_INFINITY) {
		sig->cputime_expires.prof_exp = secs_to_cputime(cpu_limit);
		sig->cputimer.running = true;
	}

	/* The timer lists. */
	INIT_LIST_HEAD(&sig->cpu_timers[0]);
	INIT_LIST_HEAD(&sig->cpu_timers[1]);
	INIT_LIST_HEAD(&sig->cpu_timers[2]);
}

static int copy_signal(unsigned long clone_flags, struct task_struct *tsk)
{
	struct signal_struct *sig;

	if (clone_flags & CLONE_THREAD)
		return 0;

	sig = kmem_cache_zalloc(signal_cachep, GFP_KERNEL);
	tsk->signal = sig;
	if (!sig)
		return -ENOMEM;

	sig->nr_threads = 1;
	atomic_set(&sig->live, 1);
	atomic_set(&sig->sigcnt, 1);

	/* list_add(thread_node, thread_head) without INIT_LIST_HEAD() */
	sig->thread_head = (struct list_head)LIST_HEAD_INIT(tsk->thread_node);
	tsk->thread_node = (struct list_head)LIST_HEAD_INIT(sig->thread_head);

	init_waitqueue_head(&sig->wait_chldexit);
	sig->curr_target = tsk;
	init_sigpending(&sig->shared_pending);
	INIT_LIST_HEAD(&sig->posix_timers);
	seqlock_init(&sig->stats_lock);
	prev_cputime_init(&sig->prev_cputime);

	hrtimer_init(&sig->real_timer, CLOCK_MONOTONIC, HRTIMER_MODE_REL);
	sig->real_timer.function = it_real_fn;

	task_lock(current->group_leader);
	memcpy(sig->rlim, current->signal->rlim, sizeof sig->rlim);
	task_unlock(current->group_leader);

	posix_cpu_timers_init_group(sig);

	tty_audit_fork(sig);
	sched_autogroup_fork(sig);

	sig->oom_score_adj = current->signal->oom_score_adj;
	sig->oom_score_adj_min = current->signal->oom_score_adj_min;

	sig->has_child_subreaper = current->signal->has_child_subreaper ||
				   current->signal->is_child_subreaper;

	mutex_init(&sig->cred_guard_mutex);

	return 0;
}

static void copy_seccomp(struct task_struct *p)
{
#ifdef CONFIG_SECCOMP
	/*
	 * Must be called with sighand->lock held, which is common to
	 * all threads in the group. Holding cred_guard_mutex is not
	 * needed because this new task is not yet running and cannot
	 * be racing exec.
	 */
	assert_spin_locked(&current->sighand->siglock);

	/* Ref-count the new filter user, and assign it. */
	get_seccomp_filter(current);
	p->seccomp = current->seccomp;

	/*
	 * Explicitly enable no_new_privs here in case it got set
	 * between the task_struct being duplicated and holding the
	 * sighand lock. The seccomp state and nnp must be in sync.
	 */
	if (task_no_new_privs(current))
		task_set_no_new_privs(p);

	/*
	 * If the parent gained a seccomp mode after copying thread
	 * flags and between before we held the sighand lock, we have
	 * to manually enable the seccomp thread flag here.
	 */
	if (p->seccomp.mode != SECCOMP_MODE_DISABLED)
		set_tsk_thread_flag(p, TIF_SECCOMP);
#endif
}

SYSCALL_DEFINE1(set_tid_address, int __user *, tidptr)
{
	current->clear_child_tid = tidptr;

	return task_pid_vnr(current);
}

static void rt_mutex_init_task(struct task_struct *p)
{
	raw_spin_lock_init(&p->pi_lock);
#ifdef CONFIG_RT_MUTEXES
	p->pi_waiters = RB_ROOT;
	p->pi_waiters_leftmost = NULL;
	p->pi_blocked_on = NULL;
#endif
}

/*
 * Initialize POSIX timer handling for a single task.
 */
static void posix_cpu_timers_init(struct task_struct *tsk)
{
	tsk->cputime_expires.prof_exp = 0;
	tsk->cputime_expires.virt_exp = 0;
	tsk->cputime_expires.sched_exp = 0;
	INIT_LIST_HEAD(&tsk->cpu_timers[0]);
	INIT_LIST_HEAD(&tsk->cpu_timers[1]);
	INIT_LIST_HEAD(&tsk->cpu_timers[2]);
}

static inline void
init_task_pid(struct task_struct *task, enum pid_type type, struct pid *pid)
{
	 task->pids[type].pid = pid;
}

/*
 * This creates a new process as a copy of the old one,
 * but does not actually start it yet.
 *
 * It copies the registers, and all the appropriate
 * parts of the process environment (as per the clone
 * flags). The actual kick-off is left to the caller.
 */
static __latent_entropy struct task_struct *copy_process(
					unsigned long clone_flags,
					unsigned long stack_start,
					unsigned long stack_size,
					int __user *child_tidptr,
					struct pid *pid,
					int trace,
					unsigned long tls,
					int node)
{
	int retval;
	struct task_struct *p;

	if ((clone_flags & (CLONE_NEWNS|CLONE_FS)) == (CLONE_NEWNS|CLONE_FS))
		return ERR_PTR(-EINVAL);

	if ((clone_flags & (CLONE_NEWUSER|CLONE_FS)) == (CLONE_NEWUSER|CLONE_FS))
		return ERR_PTR(-EINVAL);

	/*
	 * Thread groups must share signals as well, and detached threads
	 * can only be started up within the thread group.
	 */
	if ((clone_flags & CLONE_THREAD) && !(clone_flags & CLONE_SIGHAND))
		return ERR_PTR(-EINVAL);

	/*
	 * Shared signal handlers imply shared VM. By way of the above,
	 * thread groups also imply shared VM. Blocking this case allows
	 * for various simplifications in other code.
	 */
	if ((clone_flags & CLONE_SIGHAND) && !(clone_flags & CLONE_VM))
		return ERR_PTR(-EINVAL);

	/*
	 * Siblings of global init remain as zombies on exit since they are
	 * not reaped by their parent (swapper). To solve this and to avoid
	 * multi-rooted process trees, prevent global and container-inits
	 * from creating siblings.
	 */
	if ((clone_flags & CLONE_PARENT) &&
				current->signal->flags & SIGNAL_UNKILLABLE)
		return ERR_PTR(-EINVAL);

	/*
	 * If the new process will be in a different pid or user namespace
	 * do not allow it to share a thread group with the forking task.
	 */
	if (clone_flags & CLONE_THREAD) {
		if ((clone_flags & (CLONE_NEWUSER | CLONE_NEWPID)) ||
		    (task_active_pid_ns(current) !=
				current->nsproxy->pid_ns_for_children))
			return ERR_PTR(-EINVAL);
	}

	retval = security_task_create(clone_flags);
	if (retval)
		goto fork_out;

	retval = -ENOMEM;
	p = dup_task_struct(current, node);
	if (!p)
		goto fork_out;

	ftrace_graph_init_task(p);

	rt_mutex_init_task(p);

#ifdef CONFIG_PROVE_LOCKING
	DEBUG_LOCKS_WARN_ON(!p->hardirqs_enabled);
	DEBUG_LOCKS_WARN_ON(!p->softirqs_enabled);
#endif
	retval = -EAGAIN;
	if (atomic_read(&p->real_cred->user->processes) >=
			task_rlimit(p, RLIMIT_NPROC)) {
		if (p->real_cred->user != INIT_USER &&
		    !capable(CAP_SYS_RESOURCE) && !capable(CAP_SYS_ADMIN))
			goto bad_fork_free;
	}
	current->flags &= ~PF_NPROC_EXCEEDED;

	retval = copy_creds(p, clone_flags);
	if (retval < 0)
		goto bad_fork_free;

	/*
	 * If multiple threads are within copy_process(), then this check
	 * triggers too late. This doesn't hurt, the check is only there
	 * to stop root fork bombs.
	 */
	retval = -EAGAIN;
	if (nr_threads >= max_threads)
		goto bad_fork_cleanup_count;

	delayacct_tsk_init(p);	/* Must remain after dup_task_struct() */
	p->flags &= ~(PF_SUPERPRIV | PF_WQ_WORKER);
	p->flags |= PF_FORKNOEXEC;
	INIT_LIST_HEAD(&p->children);
	INIT_LIST_HEAD(&p->sibling);
	rcu_copy_process(p);
	p->vfork_done = NULL;
	spin_lock_init(&p->alloc_lock);

	init_sigpending(&p->pending);

	p->utime = p->stime = p->gtime = 0;
	p->utimescaled = p->stimescaled = 0;
	prev_cputime_init(&p->prev_cputime);

#ifdef CONFIG_VIRT_CPU_ACCOUNTING_GEN
	seqcount_init(&p->vtime_seqcount);
	p->vtime_snap = 0;
	p->vtime_snap_whence = VTIME_INACTIVE;
#endif

#if defined(SPLIT_RSS_COUNTING)
	memset(&p->rss_stat, 0, sizeof(p->rss_stat));
#endif

	p->default_timer_slack_ns = current->timer_slack_ns;

	task_io_accounting_init(&p->ioac);
	acct_clear_integrals(p);

	posix_cpu_timers_init(p);

	p->start_time = ktime_get_ns();
	p->real_start_time = ktime_get_boot_ns();
	p->io_context = NULL;
	p->audit_context = NULL;
	cgroup_fork(p);
#ifdef CONFIG_NUMA
	p->mempolicy = mpol_dup(p->mempolicy);
	if (IS_ERR(p->mempolicy)) {
		retval = PTR_ERR(p->mempolicy);
		p->mempolicy = NULL;
		goto bad_fork_cleanup_threadgroup_lock;
	}
#endif
#ifdef CONFIG_CPUSETS
	p->cpuset_mem_spread_rotor = NUMA_NO_NODE;
	p->cpuset_slab_spread_rotor = NUMA_NO_NODE;
	seqcount_init(&p->mems_allowed_seq);
#endif
#ifdef CONFIG_TRACE_IRQFLAGS
	p->irq_events = 0;
	p->hardirqs_enabled = 0;
	p->hardirq_enable_ip = 0;
	p->hardirq_enable_event = 0;
	p->hardirq_disable_ip = _THIS_IP_;
	p->hardirq_disable_event = 0;
	p->softirqs_enabled = 1;
	p->softirq_enable_ip = _THIS_IP_;
	p->softirq_enable_event = 0;
	p->softirq_disable_ip = 0;
	p->softirq_disable_event = 0;
	p->hardirq_context = 0;
	p->softirq_context = 0;
#endif

	p->pagefault_disabled = 0;

#ifdef CONFIG_LOCKDEP
	p->lockdep_depth = 0; /* no locks held yet */
	p->curr_chain_key = 0;
	p->lockdep_recursion = 0;
#endif

#ifdef CONFIG_DEBUG_MUTEXES
	p->blocked_on = NULL; /* not blocked yet */
#endif
#ifdef CONFIG_BCACHE
	p->sequential_io	= 0;
	p->sequential_io_avg	= 0;
#endif

	/* Perform scheduler related setup. Assign this task to a CPU. */
	retval = sched_fork(clone_flags, p);
	if (retval)
		goto bad_fork_cleanup_policy;

	retval = perf_event_init_task(p);
	if (retval)
		goto bad_fork_cleanup_policy;
	retval = audit_alloc(p);
	if (retval)
		goto bad_fork_cleanup_perf;
	/* copy all the process information */
	shm_init_task(p);
	retval = copy_semundo(clone_flags, p);
	if (retval)
		goto bad_fork_cleanup_audit;
	retval = copy_files(clone_flags, p);
	if (retval)
		goto bad_fork_cleanup_semundo;
	retval = copy_fs(clone_flags, p);
	if (retval)
		goto bad_fork_cleanup_files;
	retval = copy_sighand(clone_flags, p);
	if (retval)
		goto bad_fork_cleanup_fs;
	retval = copy_signal(clone_flags, p);
	if (retval)
		goto bad_fork_cleanup_sighand;
	retval = copy_mm(clone_flags, p);
	if (retval)
		goto bad_fork_cleanup_signal;
	retval = copy_namespaces(clone_flags, p);
	if (retval)
		goto bad_fork_cleanup_mm;
	retval = copy_io(clone_flags, p);
	if (retval)
		goto bad_fork_cleanup_namespaces;
	retval = copy_thread_tls(clone_flags, stack_start, stack_size, p, tls);
	if (retval)
		goto bad_fork_cleanup_io;

	if (pid != &init_struct_pid) {
		pid = alloc_pid(p->nsproxy->pid_ns_for_children);
		if (IS_ERR(pid)) {
			retval = PTR_ERR(pid);
			goto bad_fork_cleanup_thread;
		}
	}

	p->set_child_tid = (clone_flags & CLONE_CHILD_SETTID) ? child_tidptr : NULL;
	/*
	 * Clear TID on mm_release()?
	 */
	p->clear_child_tid = (clone_flags & CLONE_CHILD_CLEARTID) ? child_tidptr : NULL;
#ifdef CONFIG_BLOCK
	p->plug = NULL;
#endif
#ifdef CONFIG_FUTEX
	p->robust_list = NULL;
#ifdef CONFIG_COMPAT
	p->compat_robust_list = NULL;
#endif
	INIT_LIST_HEAD(&p->pi_state_list);
	p->pi_state_cache = NULL;
#endif
	/*
	 * sigaltstack should be cleared when sharing the same VM
	 */
	if ((clone_flags & (CLONE_VM|CLONE_VFORK)) == CLONE_VM)
		sas_ss_reset(p);

	/*
	 * Syscall tracing and stepping should be turned off in the
	 * child regardless of CLONE_PTRACE.
	 */
	user_disable_single_step(p);
	clear_tsk_thread_flag(p, TIF_SYSCALL_TRACE);
#ifdef TIF_SYSCALL_EMU
	clear_tsk_thread_flag(p, TIF_SYSCALL_EMU);
#endif
	clear_all_latency_tracing(p);

	/* ok, now we should be set up.. */
	p->pid = pid_nr(pid);
	if (clone_flags & CLONE_THREAD) {
		p->exit_signal = -1;
		p->group_leader = current->group_leader;
		p->tgid = current->tgid;
	} else {
		if (clone_flags & CLONE_PARENT)
			p->exit_signal = current->group_leader->exit_signal;
		else
			p->exit_signal = (clone_flags & CSIGNAL);
		p->group_leader = p;
		p->tgid = p->pid;
	}

	p->nr_dirtied = 0;
	p->nr_dirtied_pause = 128 >> (PAGE_SHIFT - 10);
	p->dirty_paused_when = 0;

	p->pdeath_signal = 0;
	INIT_LIST_HEAD(&p->thread_group);
	p->task_works = NULL;

	threadgroup_change_begin(current);
	/*
	 * Ensure that the cgroup subsystem policies allow the new process to be
	 * forked. It should be noted the the new process's css_set can be changed
	 * between here and cgroup_post_fork() if an organisation operation is in
	 * progress.
	 */
	retval = cgroup_can_fork(p);
	if (retval)
		goto bad_fork_free_pid;

	/*
	 * Make it visible to the rest of the system, but dont wake it up yet.
	 * Need tasklist lock for parent etc handling!
	 */
	write_lock_irq(&tasklist_lock);

	/* CLONE_PARENT re-uses the old parent */
	if (clone_flags & (CLONE_PARENT|CLONE_THREAD)) {
		p->real_parent = current->real_parent;
		p->parent_exec_id = current->parent_exec_id;
	} else {
		p->real_parent = current;
		p->parent_exec_id = current->self_exec_id;
	}

	spin_lock(&current->sighand->siglock);

	/*
	 * Copy seccomp details explicitly here, in case they were changed
	 * before holding sighand lock.
	 */
	copy_seccomp(p);

	/*
	 * Process group and session signals need to be delivered to just the
	 * parent before the fork or both the parent and the child after the
	 * fork. Restart if a signal comes in before we add the new process to
	 * it's process group.
	 * A fatal signal pending means that current will exit, so the new
	 * thread can't slip out of an OOM kill (or normal SIGKILL).
	*/
	recalc_sigpending();
	if (signal_pending(current)) {
		spin_unlock(&current->sighand->siglock);
		write_unlock_irq(&tasklist_lock);
		retval = -ERESTARTNOINTR;
		goto bad_fork_cancel_cgroup;
	}

	if (likely(p->pid)) {
		ptrace_init_task(p, (clone_flags & CLONE_PTRACE) || trace);

		init_task_pid(p, PIDTYPE_PID, pid);
		if (thread_group_leader(p)) {
			init_task_pid(p, PIDTYPE_PGID, task_pgrp(current));
			init_task_pid(p, PIDTYPE_SID, task_session(current));

			if (is_child_reaper(pid)) {
				ns_of_pid(pid)->child_reaper = p;
				p->signal->flags |= SIGNAL_UNKILLABLE;
			}

			p->signal->leader_pid = pid;
			p->signal->tty = tty_kref_get(current->signal->tty);
			list_add_tail(&p->sibling, &p->real_parent->children);
			list_add_tail_rcu(&p->tasks, &init_task.tasks);
			attach_pid(p, PIDTYPE_PGID);
			attach_pid(p, PIDTYPE_SID);
			__this_cpu_inc(process_counts);
		} else {
			current->signal->nr_threads++;
			atomic_inc(&current->signal->live);
			atomic_inc(&current->signal->sigcnt);
			list_add_tail_rcu(&p->thread_group,
					  &p->group_leader->thread_group);
			list_add_tail_rcu(&p->thread_node,
					  &p->signal->thread_head);
		}
		attach_pid(p, PIDTYPE_PID);
		nr_threads++;
	}

	total_forks++;
	spin_unlock(&current->sighand->siglock);
	syscall_tracepoint_update(p);
	write_unlock_irq(&tasklist_lock);

	proc_fork_connector(p);
	cgroup_post_fork(p);
	threadgroup_change_end(current);
	perf_event_fork(p);

	trace_task_newtask(p, clone_flags);
	uprobe_copy_process(p, clone_flags);

	return p;

bad_fork_cancel_cgroup:
	cgroup_cancel_fork(p);
bad_fork_free_pid:
	threadgroup_change_end(current);
	if (pid != &init_struct_pid)
		free_pid(pid);
bad_fork_cleanup_thread:
	exit_thread(p);
bad_fork_cleanup_io:
	if (p->io_context)
		exit_io_context(p);
bad_fork_cleanup_namespaces:
	exit_task_namespaces(p);
bad_fork_cleanup_mm:
	if (p->mm)
		mmput(p->mm);
bad_fork_cleanup_signal:
	if (!(clone_flags & CLONE_THREAD))
		free_signal_struct(p->signal);
bad_fork_cleanup_sighand:
	__cleanup_sighand(p->sighand);
bad_fork_cleanup_fs:
	exit_fs(p); /* blocking */
bad_fork_cleanup_files:
	exit_files(p); /* blocking */
bad_fork_cleanup_semundo:
	exit_sem(p);
bad_fork_cleanup_audit:
	audit_free(p);
bad_fork_cleanup_perf:
	perf_event_free_task(p);
bad_fork_cleanup_policy:
#ifdef CONFIG_NUMA
	mpol_put(p->mempolicy);
bad_fork_cleanup_threadgroup_lock:
#endif
	delayacct_tsk_free(p);
bad_fork_cleanup_count:
	atomic_dec(&p->cred->user->processes);
	exit_creds(p);
bad_fork_free:
<<<<<<< HEAD
=======
	p->state = TASK_DEAD;
>>>>>>> d06e622d
	put_task_stack(p);
	free_task(p);
fork_out:
	return ERR_PTR(retval);
}

static inline void init_idle_pids(struct pid_link *links)
{
	enum pid_type type;

	for (type = PIDTYPE_PID; type < PIDTYPE_MAX; ++type) {
		INIT_HLIST_NODE(&links[type].node); /* not really needed */
		links[type].pid = &init_struct_pid;
	}
}

struct task_struct *fork_idle(int cpu)
{
	struct task_struct *task;
	task = copy_process(CLONE_VM, 0, 0, NULL, &init_struct_pid, 0, 0,
			    cpu_to_node(cpu));
	if (!IS_ERR(task)) {
		init_idle_pids(task->pids);
		init_idle(task, cpu);
	}

	return task;
}

/*
 *  Ok, this is the main fork-routine.
 *
 * It copies the process, and if successful kick-starts
 * it and waits for it to finish using the VM if required.
 */
long _do_fork(unsigned long clone_flags,
	      unsigned long stack_start,
	      unsigned long stack_size,
	      int __user *parent_tidptr,
	      int __user *child_tidptr,
	      unsigned long tls)
{
	struct task_struct *p;
	int trace = 0;
	long nr;

	/*
	 * Determine whether and which event to report to ptracer.  When
	 * called from kernel_thread or CLONE_UNTRACED is explicitly
	 * requested, no event is reported; otherwise, report if the event
	 * for the type of forking is enabled.
	 */
	if (!(clone_flags & CLONE_UNTRACED)) {
		if (clone_flags & CLONE_VFORK)
			trace = PTRACE_EVENT_VFORK;
		else if ((clone_flags & CSIGNAL) != SIGCHLD)
			trace = PTRACE_EVENT_CLONE;
		else
			trace = PTRACE_EVENT_FORK;

		if (likely(!ptrace_event_enabled(current, trace)))
			trace = 0;
	}

	p = copy_process(clone_flags, stack_start, stack_size,
			 child_tidptr, NULL, trace, tls, NUMA_NO_NODE);
	add_latent_entropy();
	/*
	 * Do this prior waking up the new thread - the thread pointer
	 * might get invalid after that point, if the thread exits quickly.
	 */
	if (!IS_ERR(p)) {
		struct completion vfork;
		struct pid *pid;

		trace_sched_process_fork(current, p);

		pid = get_task_pid(p, PIDTYPE_PID);
		nr = pid_vnr(pid);

		if (clone_flags & CLONE_PARENT_SETTID)
			put_user(nr, parent_tidptr);

		if (clone_flags & CLONE_VFORK) {
			p->vfork_done = &vfork;
			init_completion(&vfork);
			get_task_struct(p);
		}

		wake_up_new_task(p);

		/* forking complete and child started to run, tell ptracer */
		if (unlikely(trace))
			ptrace_event_pid(trace, pid);

		if (clone_flags & CLONE_VFORK) {
			if (!wait_for_vfork_done(p, &vfork))
				ptrace_event_pid(PTRACE_EVENT_VFORK_DONE, pid);
		}

		put_pid(pid);
	} else {
		nr = PTR_ERR(p);
	}
	return nr;
}

#ifndef CONFIG_HAVE_COPY_THREAD_TLS
/* For compatibility with architectures that call do_fork directly rather than
 * using the syscall entry points below. */
long do_fork(unsigned long clone_flags,
	      unsigned long stack_start,
	      unsigned long stack_size,
	      int __user *parent_tidptr,
	      int __user *child_tidptr)
{
	return _do_fork(clone_flags, stack_start, stack_size,
			parent_tidptr, child_tidptr, 0);
}
#endif

/*
 * Create a kernel thread.
 */
pid_t kernel_thread(int (*fn)(void *), void *arg, unsigned long flags)
{
	return _do_fork(flags|CLONE_VM|CLONE_UNTRACED, (unsigned long)fn,
		(unsigned long)arg, NULL, NULL, 0);
}

#ifdef __ARCH_WANT_SYS_FORK
SYSCALL_DEFINE0(fork)
{
#ifdef CONFIG_MMU
	return _do_fork(SIGCHLD, 0, 0, NULL, NULL, 0);
#else
	/* can not support in nommu mode */
	return -EINVAL;
#endif
}
#endif

#ifdef __ARCH_WANT_SYS_VFORK
SYSCALL_DEFINE0(vfork)
{
	return _do_fork(CLONE_VFORK | CLONE_VM | SIGCHLD, 0,
			0, NULL, NULL, 0);
}
#endif

#ifdef __ARCH_WANT_SYS_CLONE
#ifdef CONFIG_CLONE_BACKWARDS
SYSCALL_DEFINE5(clone, unsigned long, clone_flags, unsigned long, newsp,
		 int __user *, parent_tidptr,
		 unsigned long, tls,
		 int __user *, child_tidptr)
#elif defined(CONFIG_CLONE_BACKWARDS2)
SYSCALL_DEFINE5(clone, unsigned long, newsp, unsigned long, clone_flags,
		 int __user *, parent_tidptr,
		 int __user *, child_tidptr,
		 unsigned long, tls)
#elif defined(CONFIG_CLONE_BACKWARDS3)
SYSCALL_DEFINE6(clone, unsigned long, clone_flags, unsigned long, newsp,
		int, stack_size,
		int __user *, parent_tidptr,
		int __user *, child_tidptr,
		unsigned long, tls)
#else
SYSCALL_DEFINE5(clone, unsigned long, clone_flags, unsigned long, newsp,
		 int __user *, parent_tidptr,
		 int __user *, child_tidptr,
		 unsigned long, tls)
#endif
{
	return _do_fork(clone_flags, newsp, 0, parent_tidptr, child_tidptr, tls);
}
#endif

#ifndef ARCH_MIN_MMSTRUCT_ALIGN
#define ARCH_MIN_MMSTRUCT_ALIGN 0
#endif

static void sighand_ctor(void *data)
{
	struct sighand_struct *sighand = data;

	spin_lock_init(&sighand->siglock);
	init_waitqueue_head(&sighand->signalfd_wqh);
}

void __init proc_caches_init(void)
{
	sighand_cachep = kmem_cache_create("sighand_cache",
			sizeof(struct sighand_struct), 0,
			SLAB_HWCACHE_ALIGN|SLAB_PANIC|SLAB_DESTROY_BY_RCU|
			SLAB_NOTRACK|SLAB_ACCOUNT, sighand_ctor);
	signal_cachep = kmem_cache_create("signal_cache",
			sizeof(struct signal_struct), 0,
			SLAB_HWCACHE_ALIGN|SLAB_PANIC|SLAB_NOTRACK|SLAB_ACCOUNT,
			NULL);
	files_cachep = kmem_cache_create("files_cache",
			sizeof(struct files_struct), 0,
			SLAB_HWCACHE_ALIGN|SLAB_PANIC|SLAB_NOTRACK|SLAB_ACCOUNT,
			NULL);
	fs_cachep = kmem_cache_create("fs_cache",
			sizeof(struct fs_struct), 0,
			SLAB_HWCACHE_ALIGN|SLAB_PANIC|SLAB_NOTRACK|SLAB_ACCOUNT,
			NULL);
	/*
	 * FIXME! The "sizeof(struct mm_struct)" currently includes the
	 * whole struct cpumask for the OFFSTACK case. We could change
	 * this to *only* allocate as much of it as required by the
	 * maximum number of CPU's we can ever have.  The cpumask_allocation
	 * is at the end of the structure, exactly for that reason.
	 */
	mm_cachep = kmem_cache_create("mm_struct",
			sizeof(struct mm_struct), ARCH_MIN_MMSTRUCT_ALIGN,
			SLAB_HWCACHE_ALIGN|SLAB_PANIC|SLAB_NOTRACK|SLAB_ACCOUNT,
			NULL);
	vm_area_cachep = KMEM_CACHE(vm_area_struct, SLAB_PANIC|SLAB_ACCOUNT);
	mmap_init();
	nsproxy_cache_init();
}

/*
 * Check constraints on flags passed to the unshare system call.
 */
static int check_unshare_flags(unsigned long unshare_flags)
{
	if (unshare_flags & ~(CLONE_THREAD|CLONE_FS|CLONE_NEWNS|CLONE_SIGHAND|
				CLONE_VM|CLONE_FILES|CLONE_SYSVSEM|
				CLONE_NEWUTS|CLONE_NEWIPC|CLONE_NEWNET|
				CLONE_NEWUSER|CLONE_NEWPID|CLONE_NEWCGROUP))
		return -EINVAL;
	/*
	 * Not implemented, but pretend it works if there is nothing
	 * to unshare.  Note that unsharing the address space or the
	 * signal handlers also need to unshare the signal queues (aka
	 * CLONE_THREAD).
	 */
	if (unshare_flags & (CLONE_THREAD | CLONE_SIGHAND | CLONE_VM)) {
		if (!thread_group_empty(current))
			return -EINVAL;
	}
	if (unshare_flags & (CLONE_SIGHAND | CLONE_VM)) {
		if (atomic_read(&current->sighand->count) > 1)
			return -EINVAL;
	}
	if (unshare_flags & CLONE_VM) {
		if (!current_is_single_threaded())
			return -EINVAL;
	}

	return 0;
}

/*
 * Unshare the filesystem structure if it is being shared
 */
static int unshare_fs(unsigned long unshare_flags, struct fs_struct **new_fsp)
{
	struct fs_struct *fs = current->fs;

	if (!(unshare_flags & CLONE_FS) || !fs)
		return 0;

	/* don't need lock here; in the worst case we'll do useless copy */
	if (fs->users == 1)
		return 0;

	*new_fsp = copy_fs_struct(fs);
	if (!*new_fsp)
		return -ENOMEM;

	return 0;
}

/*
 * Unshare file descriptor table if it is being shared
 */
static int unshare_fd(unsigned long unshare_flags, struct files_struct **new_fdp)
{
	struct files_struct *fd = current->files;
	int error = 0;

	if ((unshare_flags & CLONE_FILES) &&
	    (fd && atomic_read(&fd->count) > 1)) {
		*new_fdp = dup_fd(fd, &error);
		if (!*new_fdp)
			return error;
	}

	return 0;
}

/*
 * unshare allows a process to 'unshare' part of the process
 * context which was originally shared using clone.  copy_*
 * functions used by do_fork() cannot be used here directly
 * because they modify an inactive task_struct that is being
 * constructed. Here we are modifying the current, active,
 * task_struct.
 */
SYSCALL_DEFINE1(unshare, unsigned long, unshare_flags)
{
	struct fs_struct *fs, *new_fs = NULL;
	struct files_struct *fd, *new_fd = NULL;
	struct cred *new_cred = NULL;
	struct nsproxy *new_nsproxy = NULL;
	int do_sysvsem = 0;
	int err;

	/*
	 * If unsharing a user namespace must also unshare the thread group
	 * and unshare the filesystem root and working directories.
	 */
	if (unshare_flags & CLONE_NEWUSER)
		unshare_flags |= CLONE_THREAD | CLONE_FS;
	/*
	 * If unsharing vm, must also unshare signal handlers.
	 */
	if (unshare_flags & CLONE_VM)
		unshare_flags |= CLONE_SIGHAND;
	/*
	 * If unsharing a signal handlers, must also unshare the signal queues.
	 */
	if (unshare_flags & CLONE_SIGHAND)
		unshare_flags |= CLONE_THREAD;
	/*
	 * If unsharing namespace, must also unshare filesystem information.
	 */
	if (unshare_flags & CLONE_NEWNS)
		unshare_flags |= CLONE_FS;

	err = check_unshare_flags(unshare_flags);
	if (err)
		goto bad_unshare_out;
	/*
	 * CLONE_NEWIPC must also detach from the undolist: after switching
	 * to a new ipc namespace, the semaphore arrays from the old
	 * namespace are unreachable.
	 */
	if (unshare_flags & (CLONE_NEWIPC|CLONE_SYSVSEM))
		do_sysvsem = 1;
	err = unshare_fs(unshare_flags, &new_fs);
	if (err)
		goto bad_unshare_out;
	err = unshare_fd(unshare_flags, &new_fd);
	if (err)
		goto bad_unshare_cleanup_fs;
	err = unshare_userns(unshare_flags, &new_cred);
	if (err)
		goto bad_unshare_cleanup_fd;
	err = unshare_nsproxy_namespaces(unshare_flags, &new_nsproxy,
					 new_cred, new_fs);
	if (err)
		goto bad_unshare_cleanup_cred;

	if (new_fs || new_fd || do_sysvsem || new_cred || new_nsproxy) {
		if (do_sysvsem) {
			/*
			 * CLONE_SYSVSEM is equivalent to sys_exit().
			 */
			exit_sem(current);
		}
		if (unshare_flags & CLONE_NEWIPC) {
			/* Orphan segments in old ns (see sem above). */
			exit_shm(current);
			shm_init_task(current);
		}

		if (new_nsproxy)
			switch_task_namespaces(current, new_nsproxy);

		task_lock(current);

		if (new_fs) {
			fs = current->fs;
			spin_lock(&fs->lock);
			current->fs = new_fs;
			if (--fs->users)
				new_fs = NULL;
			else
				new_fs = fs;
			spin_unlock(&fs->lock);
		}

		if (new_fd) {
			fd = current->files;
			current->files = new_fd;
			new_fd = fd;
		}

		task_unlock(current);

		if (new_cred) {
			/* Install the new user namespace */
			commit_creds(new_cred);
			new_cred = NULL;
		}
	}

bad_unshare_cleanup_cred:
	if (new_cred)
		put_cred(new_cred);
bad_unshare_cleanup_fd:
	if (new_fd)
		put_files_struct(new_fd);

bad_unshare_cleanup_fs:
	if (new_fs)
		free_fs_struct(new_fs);

bad_unshare_out:
	return err;
}

/*
 *	Helper to unshare the files of the current task.
 *	We don't want to expose copy_files internals to
 *	the exec layer of the kernel.
 */

int unshare_files(struct files_struct **displaced)
{
	struct task_struct *task = current;
	struct files_struct *copy = NULL;
	int error;

	error = unshare_fd(CLONE_FILES, &copy);
	if (error || !copy) {
		*displaced = NULL;
		return error;
	}
	*displaced = task->files;
	task_lock(task);
	task->files = copy;
	task_unlock(task);
	return 0;
}

int sysctl_max_threads(struct ctl_table *table, int write,
		       void __user *buffer, size_t *lenp, loff_t *ppos)
{
	struct ctl_table t;
	int ret;
	int threads = max_threads;
	int min = MIN_THREADS;
	int max = MAX_THREADS;

	t = *table;
	t.data = &threads;
	t.extra1 = &min;
	t.extra2 = &max;

	ret = proc_dointvec_minmax(&t, write, buffer, lenp, ppos);
	if (ret || !write)
		return ret;

	set_max_threads(threads);

	return 0;
}<|MERGE_RESOLUTION|>--- conflicted
+++ resolved
@@ -278,7 +278,6 @@
 static struct kmem_cache *mm_cachep;
 
 static void account_kernel_stack(struct task_struct *tsk, int account)
-<<<<<<< HEAD
 {
 	void *stack = task_stack_page(tsk);
 	struct vm_struct *vm = task_stack_vm_area(tsk);
@@ -312,40 +311,6 @@
 		memcg_kmem_update_page_stat(first_page, MEMCG_KERNEL_STACK_KB,
 					    account * (THREAD_SIZE / 1024));
 	}
-=======
-{
-	void *stack = task_stack_page(tsk);
-	struct vm_struct *vm = task_stack_vm_area(tsk);
-
-	BUILD_BUG_ON(IS_ENABLED(CONFIG_VMAP_STACK) && PAGE_SIZE % 1024 != 0);
-
-	if (vm) {
-		int i;
-
-		BUG_ON(vm->nr_pages != THREAD_SIZE / PAGE_SIZE);
-
-		for (i = 0; i < THREAD_SIZE / PAGE_SIZE; i++) {
-			mod_zone_page_state(page_zone(vm->pages[i]),
-					    NR_KERNEL_STACK_KB,
-					    PAGE_SIZE / 1024 * account);
-		}
-
-		/* All stack pages belong to the same memcg. */
-		memcg_kmem_update_page_stat(vm->pages[0], MEMCG_KERNEL_STACK_KB,
-					    account * (THREAD_SIZE / 1024));
-	} else {
-		/*
-		 * All stack pages are in the same zone and belong to the
-		 * same memcg.
-		 */
-		struct page *first_page = virt_to_page(stack);
-
-		mod_zone_page_state(page_zone(first_page), NR_KERNEL_STACK_KB,
-				    THREAD_SIZE / 1024 * account);
-
-		memcg_kmem_update_page_stat(first_page, MEMCG_KERNEL_STACK_KB,
-					    account * (THREAD_SIZE / 1024));
-	}
 }
 
 static void release_task_stack(struct task_struct *tsk)
@@ -367,34 +332,11 @@
 {
 	if (atomic_dec_and_test(&tsk->stack_refcount))
 		release_task_stack(tsk);
->>>>>>> d06e622d
-}
-#endif
-
-static void release_task_stack(struct task_struct *tsk)
-{
-<<<<<<< HEAD
-	account_kernel_stack(tsk, -1);
-	arch_release_thread_stack(tsk->stack);
-	free_thread_stack(tsk);
-	tsk->stack = NULL;
-#ifdef CONFIG_VMAP_STACK
-	tsk->stack_vm_area = NULL;
-#endif
-}
-
-#ifdef CONFIG_THREAD_INFO_IN_TASK
-void put_task_stack(struct task_struct *tsk)
-{
-	if (atomic_dec_and_test(&tsk->stack_refcount))
-		release_task_stack(tsk);
 }
 #endif
 
 void free_task(struct task_struct *tsk)
 {
-=======
->>>>>>> d06e622d
 #ifndef CONFIG_THREAD_INFO_IN_TASK
 	/*
 	 * The task is finally done with both the stack and thread_info,
@@ -1923,10 +1865,7 @@
 	atomic_dec(&p->cred->user->processes);
 	exit_creds(p);
 bad_fork_free:
-<<<<<<< HEAD
-=======
 	p->state = TASK_DEAD;
->>>>>>> d06e622d
 	put_task_stack(p);
 	free_task(p);
 fork_out:
