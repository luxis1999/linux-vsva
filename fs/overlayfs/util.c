/*
 * Copyright (C) 2011 Novell Inc.
 * Copyright (C) 2016 Red Hat, Inc.
 *
 * This program is free software; you can redistribute it and/or modify it
 * under the terms of the GNU General Public License version 2 as published by
 * the Free Software Foundation.
 */

#include <linux/fs.h>
#include <linux/mount.h>
#include <linux/slab.h>
#include <linux/cred.h>
#include <linux/xattr.h>
#include <linux/exportfs.h>
#include <linux/uuid.h>
#include <linux/namei.h>
#include <linux/ratelimit.h>
#include "overlayfs.h"
#include "ovl_entry.h"

int ovl_want_write(struct dentry *dentry)
{
	struct ovl_fs *ofs = dentry->d_sb->s_fs_info;
	return mnt_want_write(ofs->upper_mnt);
}

void ovl_drop_write(struct dentry *dentry)
{
	struct ovl_fs *ofs = dentry->d_sb->s_fs_info;
	mnt_drop_write(ofs->upper_mnt);
}

struct dentry *ovl_workdir(struct dentry *dentry)
{
	struct ovl_fs *ofs = dentry->d_sb->s_fs_info;
	return ofs->workdir;
}

const struct cred *ovl_override_creds(struct super_block *sb)
{
	struct ovl_fs *ofs = sb->s_fs_info;

	return override_creds(ofs->creator_cred);
}

struct super_block *ovl_same_sb(struct super_block *sb)
{
	struct ovl_fs *ofs = sb->s_fs_info;

	return ofs->same_sb;
}

bool ovl_can_decode_fh(struct super_block *sb)
{
	return (sb->s_export_op && sb->s_export_op->fh_to_dentry &&
		!uuid_is_null(&sb->s_uuid));
}

struct dentry *ovl_indexdir(struct super_block *sb)
{
	struct ovl_fs *ofs = sb->s_fs_info;

	return ofs->indexdir;
}

struct ovl_entry *ovl_alloc_entry(unsigned int numlower)
{
	size_t size = offsetof(struct ovl_entry, lowerstack[numlower]);
	struct ovl_entry *oe = kzalloc(size, GFP_KERNEL);

	if (oe)
		oe->numlower = numlower;

	return oe;
}

bool ovl_dentry_remote(struct dentry *dentry)
{
	return dentry->d_flags &
		(DCACHE_OP_REVALIDATE | DCACHE_OP_WEAK_REVALIDATE |
		 DCACHE_OP_REAL);
}

bool ovl_dentry_weird(struct dentry *dentry)
{
	return dentry->d_flags & (DCACHE_NEED_AUTOMOUNT |
				  DCACHE_MANAGE_TRANSIT |
				  DCACHE_OP_HASH |
				  DCACHE_OP_COMPARE);
}

enum ovl_path_type ovl_path_type(struct dentry *dentry)
{
	struct ovl_entry *oe = dentry->d_fsdata;
	enum ovl_path_type type = 0;

	if (ovl_dentry_upper(dentry)) {
		type = __OVL_PATH_UPPER;

		/*
		 * Non-dir dentry can hold lower dentry of its copy up origin.
		 */
		if (oe->numlower) {
			type |= __OVL_PATH_ORIGIN;
			if (d_is_dir(dentry))
				type |= __OVL_PATH_MERGE;
		}
	} else {
		if (oe->numlower > 1)
			type |= __OVL_PATH_MERGE;
	}
	return type;
}

void ovl_path_upper(struct dentry *dentry, struct path *path)
{
	struct ovl_fs *ofs = dentry->d_sb->s_fs_info;

	path->mnt = ofs->upper_mnt;
	path->dentry = ovl_dentry_upper(dentry);
}

void ovl_path_lower(struct dentry *dentry, struct path *path)
{
	struct ovl_entry *oe = dentry->d_fsdata;

	*path = oe->numlower ? oe->lowerstack[0] : (struct path) { };
}

enum ovl_path_type ovl_path_real(struct dentry *dentry, struct path *path)
{
	enum ovl_path_type type = ovl_path_type(dentry);

	if (!OVL_TYPE_UPPER(type))
		ovl_path_lower(dentry, path);
	else
		ovl_path_upper(dentry, path);

	return type;
}

struct dentry *ovl_dentry_upper(struct dentry *dentry)
{
	return ovl_upperdentry_dereference(OVL_I(d_inode(dentry)));
}

struct dentry *ovl_dentry_lower(struct dentry *dentry)
{
	struct ovl_entry *oe = dentry->d_fsdata;

	return oe->numlower ? oe->lowerstack[0].dentry : NULL;
}

struct dentry *ovl_dentry_real(struct dentry *dentry)
{
	return ovl_dentry_upper(dentry) ?: ovl_dentry_lower(dentry);
}

struct dentry *ovl_i_dentry_upper(struct inode *inode)
{
	return ovl_upperdentry_dereference(OVL_I(inode));
}

struct inode *ovl_inode_upper(struct inode *inode)
{
	struct dentry *upperdentry = ovl_i_dentry_upper(inode);

	return upperdentry ? d_inode(upperdentry) : NULL;
}

struct inode *ovl_inode_lower(struct inode *inode)
{
	return OVL_I(inode)->lower;
}

struct inode *ovl_inode_real(struct inode *inode)
{
	return ovl_inode_upper(inode) ?: ovl_inode_lower(inode);
}


struct ovl_dir_cache *ovl_dir_cache(struct dentry *dentry)
{
	return OVL_I(d_inode(dentry))->cache;
}

void ovl_set_dir_cache(struct dentry *dentry, struct ovl_dir_cache *cache)
{
	OVL_I(d_inode(dentry))->cache = cache;
}

bool ovl_dentry_is_opaque(struct dentry *dentry)
{
	struct ovl_entry *oe = dentry->d_fsdata;
	return oe->opaque;
}

bool ovl_dentry_is_impure(struct dentry *dentry)
{
	struct ovl_entry *oe = dentry->d_fsdata;

	return oe->impure;
}

bool ovl_dentry_is_whiteout(struct dentry *dentry)
{
	return !dentry->d_inode && ovl_dentry_is_opaque(dentry);
}

void ovl_dentry_set_opaque(struct dentry *dentry)
{
	struct ovl_entry *oe = dentry->d_fsdata;

	oe->opaque = true;
}

/*
 * For hard links it's possible for ovl_dentry_upper() to return positive, while
 * there's no actual upper alias for the inode.  Copy up code needs to know
 * about the existence of the upper alias, so it can't use ovl_dentry_upper().
 */
bool ovl_dentry_has_upper_alias(struct dentry *dentry)
{
	struct ovl_entry *oe = dentry->d_fsdata;

<<<<<<< HEAD
=======
	return oe->has_upper;
}

void ovl_dentry_set_upper_alias(struct dentry *dentry)
{
	struct ovl_entry *oe = dentry->d_fsdata;

	oe->has_upper = true;
}

bool ovl_redirect_dir(struct super_block *sb)
{
	struct ovl_fs *ofs = sb->s_fs_info;

>>>>>>> a2054256
	return ofs->config.redirect_dir && !ofs->noxattr;
}

const char *ovl_dentry_get_redirect(struct dentry *dentry)
{
	return OVL_I(d_inode(dentry))->redirect;
}

void ovl_dentry_set_redirect(struct dentry *dentry, const char *redirect)
{
	struct ovl_inode *oi = OVL_I(d_inode(dentry));

	kfree(oi->redirect);
	oi->redirect = redirect;
}

void ovl_inode_init(struct inode *inode, struct dentry *upperdentry,
		    struct dentry *lowerdentry)
{
	if (upperdentry)
		OVL_I(inode)->__upperdentry = upperdentry;
	if (lowerdentry)
		OVL_I(inode)->lower = d_inode(lowerdentry);

	ovl_copyattr(d_inode(upperdentry ?: lowerdentry), inode);
}

void ovl_inode_update(struct inode *inode, struct dentry *upperdentry)
{
	struct inode *upperinode = d_inode(upperdentry);

	WARN_ON(OVL_I(inode)->__upperdentry);

	/*
	 * Make sure upperdentry is consistent before making it visible
	 */
	smp_wmb();
	OVL_I(inode)->__upperdentry = upperdentry;
	if (!S_ISDIR(upperinode->i_mode) && inode_unhashed(inode)) {
		inode->i_private = upperinode;
		__insert_inode_hash(inode, (unsigned long) upperinode);
	}
}

void ovl_dentry_version_inc(struct dentry *dentry)
{
	struct inode *inode = d_inode(dentry);

	WARN_ON(!inode_is_locked(inode));
	OVL_I(inode)->version++;
}

u64 ovl_dentry_version_get(struct dentry *dentry)
{
	struct inode *inode = d_inode(dentry);

	WARN_ON(!inode_is_locked(inode));
	return OVL_I(inode)->version;
}

bool ovl_is_whiteout(struct dentry *dentry)
{
	struct inode *inode = dentry->d_inode;

	return inode && IS_WHITEOUT(inode);
}

struct file *ovl_path_open(struct path *path, int flags)
{
	return dentry_open(path, flags | O_NOATIME, current_cred());
}

int ovl_copy_up_start(struct dentry *dentry)
{
	struct ovl_inode *oi = OVL_I(d_inode(dentry));
	int err;

	err = mutex_lock_interruptible(&oi->lock);
	if (!err && ovl_dentry_has_upper_alias(dentry)) {
		err = 1; /* Already copied up */
		mutex_unlock(&oi->lock);
	}

	return err;
}

void ovl_copy_up_end(struct dentry *dentry)
{
	mutex_unlock(&OVL_I(d_inode(dentry))->lock);
}

bool ovl_check_dir_xattr(struct dentry *dentry, const char *name)
{
	int res;
	char val;

	if (!d_is_dir(dentry))
		return false;

	res = vfs_getxattr(dentry, name, &val, 1);
	if (res == 1 && val == 'y')
		return true;

	return false;
}

int ovl_check_setxattr(struct dentry *dentry, struct dentry *upperdentry,
		       const char *name, const void *value, size_t size,
		       int xerr)
{
	int err;
	struct ovl_fs *ofs = dentry->d_sb->s_fs_info;

<<<<<<< HEAD
	spin_lock(&ofs->copyup_wq.lock);
	oe->copying = false;
	wake_up_locked(&ofs->copyup_wq);
	spin_unlock(&ofs->copyup_wq.lock);
}

bool ovl_check_dir_xattr(struct dentry *dentry, const char *name)
{
	int res;
	char val;

	if (!d_is_dir(dentry))
		return false;

	res = vfs_getxattr(dentry, name, &val, 1);
	if (res == 1 && val == 'y')
		return true;

	return false;
}

int ovl_check_setxattr(struct dentry *dentry, struct dentry *upperdentry,
		       const char *name, const void *value, size_t size,
		       int xerr)
{
	int err;
	struct ovl_fs *ofs = dentry->d_sb->s_fs_info;

=======
>>>>>>> a2054256
	if (ofs->noxattr)
		return xerr;

	err = ovl_do_setxattr(upperdentry, name, value, size, 0);

	if (err == -EOPNOTSUPP) {
		pr_warn("overlayfs: cannot set %s xattr on upper\n", name);
		ofs->noxattr = true;
		return xerr;
	}

	return err;
}

int ovl_set_impure(struct dentry *dentry, struct dentry *upperdentry)
{
	int err;
<<<<<<< HEAD
	struct ovl_entry *oe = dentry->d_fsdata;

	if (oe->impure)
=======

	if (ovl_test_flag(OVL_IMPURE, d_inode(dentry)))
>>>>>>> a2054256
		return 0;

	/*
	 * Do not fail when upper doesn't support xattrs.
	 * Upper inodes won't have origin nor redirect xattr anyway.
	 */
	err = ovl_check_setxattr(dentry, upperdentry, OVL_XATTR_IMPURE,
				 "y", 1, 0);
	if (!err)
<<<<<<< HEAD
		oe->impure = true;

	return err;
=======
		ovl_set_flag(OVL_IMPURE, d_inode(dentry));

	return err;
}

void ovl_set_flag(unsigned long flag, struct inode *inode)
{
	set_bit(flag, &OVL_I(inode)->flags);
}

bool ovl_test_flag(unsigned long flag, struct inode *inode)
{
	return test_bit(flag, &OVL_I(inode)->flags);
}

/**
 * Caller must hold a reference to inode to prevent it from being freed while
 * it is marked inuse.
 */
bool ovl_inuse_trylock(struct dentry *dentry)
{
	struct inode *inode = d_inode(dentry);
	bool locked = false;

	spin_lock(&inode->i_lock);
	if (!(inode->i_state & I_OVL_INUSE)) {
		inode->i_state |= I_OVL_INUSE;
		locked = true;
	}
	spin_unlock(&inode->i_lock);

	return locked;
}

void ovl_inuse_unlock(struct dentry *dentry)
{
	if (dentry) {
		struct inode *inode = d_inode(dentry);

		spin_lock(&inode->i_lock);
		WARN_ON(!(inode->i_state & I_OVL_INUSE));
		inode->i_state &= ~I_OVL_INUSE;
		spin_unlock(&inode->i_lock);
	}
}

/* Called must hold OVL_I(inode)->oi_lock */
static void ovl_cleanup_index(struct dentry *dentry)
{
	struct inode *dir = ovl_indexdir(dentry->d_sb)->d_inode;
	struct dentry *lowerdentry = ovl_dentry_lower(dentry);
	struct dentry *upperdentry = ovl_dentry_upper(dentry);
	struct dentry *index = NULL;
	struct inode *inode;
	struct qstr name;
	int err;

	err = ovl_get_index_name(lowerdentry, &name);
	if (err)
		goto fail;

	inode = d_inode(upperdentry);
	if (inode->i_nlink != 1) {
		pr_warn_ratelimited("overlayfs: cleanup linked index (%pd2, ino=%lu, nlink=%u)\n",
				    upperdentry, inode->i_ino, inode->i_nlink);
		/*
		 * We either have a bug with persistent union nlink or a lower
		 * hardlink was added while overlay is mounted. Adding a lower
		 * hardlink and then unlinking all overlay hardlinks would drop
		 * overlay nlink to zero before all upper inodes are unlinked.
		 * As a safety measure, when that situation is detected, set
		 * the overlay nlink to the index inode nlink minus one for the
		 * index entry itself.
		 */
		set_nlink(d_inode(dentry), inode->i_nlink - 1);
		ovl_set_nlink_upper(dentry);
		goto out;
	}

	inode_lock_nested(dir, I_MUTEX_PARENT);
	/* TODO: whiteout instead of cleanup to block future open by handle */
	index = lookup_one_len(name.name, ovl_indexdir(dentry->d_sb), name.len);
	err = PTR_ERR(index);
	if (!IS_ERR(index))
		err = ovl_cleanup(dir, index);
	inode_unlock(dir);
	if (err)
		goto fail;

out:
	dput(index);
	return;

fail:
	pr_err("overlayfs: cleanup index of '%pd2' failed (%i)\n", dentry, err);
	goto out;
}

/*
 * Operations that change overlay inode and upper inode nlink need to be
 * synchronized with copy up for persistent nlink accounting.
 */
int ovl_nlink_start(struct dentry *dentry, bool *locked)
{
	struct ovl_inode *oi = OVL_I(d_inode(dentry));
	const struct cred *old_cred;
	int err;

	if (!d_inode(dentry) || d_is_dir(dentry))
		return 0;

	/*
	 * With inodes index is enabled, we store the union overlay nlink
	 * in an xattr on the index inode. When whiting out lower hardlinks
	 * we need to decrement the overlay persistent nlink, but before the
	 * first copy up, we have no upper index inode to store the xattr.
	 *
	 * As a workaround, before whiteout/rename over of a lower hardlink,
	 * copy up to create the upper index. Creating the upper index will
	 * initialize the overlay nlink, so it could be dropped if unlink
	 * or rename succeeds.
	 *
	 * TODO: implement metadata only index copy up when called with
	 *       ovl_copy_up_flags(dentry, O_PATH).
	 */
	if (ovl_indexdir(dentry->d_sb) && !ovl_dentry_has_upper_alias(dentry) &&
	    d_inode(ovl_dentry_lower(dentry))->i_nlink > 1) {
		err = ovl_copy_up(dentry);
		if (err)
			return err;
	}

	err = mutex_lock_interruptible(&oi->lock);
	if (err)
		return err;

	if (!ovl_test_flag(OVL_INDEX, d_inode(dentry)))
		goto out;

	old_cred = ovl_override_creds(dentry->d_sb);
	/*
	 * The overlay inode nlink should be incremented/decremented IFF the
	 * upper operation succeeds, along with nlink change of upper inode.
	 * Therefore, before link/unlink/rename, we store the union nlink
	 * value relative to the upper inode nlink in an upper inode xattr.
	 */
	err = ovl_set_nlink_upper(dentry);
	revert_creds(old_cred);

out:
	if (err)
		mutex_unlock(&oi->lock);
	else
		*locked = true;

	return err;
}

void ovl_nlink_end(struct dentry *dentry, bool locked)
{
	if (locked) {
		if (ovl_test_flag(OVL_INDEX, d_inode(dentry)) &&
		    d_inode(dentry)->i_nlink == 0) {
			const struct cred *old_cred;

			old_cred = ovl_override_creds(dentry->d_sb);
			ovl_cleanup_index(dentry);
			revert_creds(old_cred);
		}

		mutex_unlock(&OVL_I(d_inode(dentry))->lock);
	}
>>>>>>> a2054256
}<|MERGE_RESOLUTION|>--- conflicted
+++ resolved
@@ -196,13 +196,6 @@
 	return oe->opaque;
 }
 
-bool ovl_dentry_is_impure(struct dentry *dentry)
-{
-	struct ovl_entry *oe = dentry->d_fsdata;
-
-	return oe->impure;
-}
-
 bool ovl_dentry_is_whiteout(struct dentry *dentry)
 {
 	return !dentry->d_inode && ovl_dentry_is_opaque(dentry);
@@ -224,8 +217,6 @@
 {
 	struct ovl_entry *oe = dentry->d_fsdata;
 
-<<<<<<< HEAD
-=======
 	return oe->has_upper;
 }
 
@@ -240,7 +231,6 @@
 {
 	struct ovl_fs *ofs = sb->s_fs_info;
 
->>>>>>> a2054256
 	return ofs->config.redirect_dir && !ofs->noxattr;
 }
 
@@ -354,37 +344,6 @@
 	int err;
 	struct ovl_fs *ofs = dentry->d_sb->s_fs_info;
 
-<<<<<<< HEAD
-	spin_lock(&ofs->copyup_wq.lock);
-	oe->copying = false;
-	wake_up_locked(&ofs->copyup_wq);
-	spin_unlock(&ofs->copyup_wq.lock);
-}
-
-bool ovl_check_dir_xattr(struct dentry *dentry, const char *name)
-{
-	int res;
-	char val;
-
-	if (!d_is_dir(dentry))
-		return false;
-
-	res = vfs_getxattr(dentry, name, &val, 1);
-	if (res == 1 && val == 'y')
-		return true;
-
-	return false;
-}
-
-int ovl_check_setxattr(struct dentry *dentry, struct dentry *upperdentry,
-		       const char *name, const void *value, size_t size,
-		       int xerr)
-{
-	int err;
-	struct ovl_fs *ofs = dentry->d_sb->s_fs_info;
-
-=======
->>>>>>> a2054256
 	if (ofs->noxattr)
 		return xerr;
 
@@ -402,14 +361,8 @@
 int ovl_set_impure(struct dentry *dentry, struct dentry *upperdentry)
 {
 	int err;
-<<<<<<< HEAD
-	struct ovl_entry *oe = dentry->d_fsdata;
-
-	if (oe->impure)
-=======
 
 	if (ovl_test_flag(OVL_IMPURE, d_inode(dentry)))
->>>>>>> a2054256
 		return 0;
 
 	/*
@@ -419,11 +372,6 @@
 	err = ovl_check_setxattr(dentry, upperdentry, OVL_XATTR_IMPURE,
 				 "y", 1, 0);
 	if (!err)
-<<<<<<< HEAD
-		oe->impure = true;
-
-	return err;
-=======
 		ovl_set_flag(OVL_IMPURE, d_inode(dentry));
 
 	return err;
@@ -596,5 +544,4 @@
 
 		mutex_unlock(&OVL_I(d_inode(dentry))->lock);
 	}
->>>>>>> a2054256
 }