VERSION = 3
PATCHLEVEL = 15
SUBLEVEL = 0
<<<<<<< HEAD
EXTRAVERSION = -rc5
=======
EXTRAVERSION = -rc6
>>>>>>> 51fa31d4
NAME = Shuffling Zombie Juror

# *DOCUMENTATION*
# To see a list of typical targets execute "make help"
# More info can be located in ./README
# Comments in this file are targeted only to the developer, do not
# expect to learn how to build the kernel reading this file.

# Do not:
# o  use make's built-in rules and variables
#    (this increases performance and avoids hard-to-debug behaviour);
# o  print "Entering directory ...";
MAKEFLAGS += -rR --no-print-directory

# Avoid funny character set dependencies
unexport LC_ALL
LC_COLLATE=C
LC_NUMERIC=C
export LC_COLLATE LC_NUMERIC

# Avoid interference with shell env settings
unexport GREP_OPTIONS

# We are using a recursive build, so we need to do a little thinking
# to get the ordering right.
#
# Most importantly: sub-Makefiles should only ever modify files in
# their own directory. If in some directory we have a dependency on
# a file in another dir (which doesn't happen often, but it's often
# unavoidable when linking the built-in.o targets which finally
# turn into vmlinux), we will call a sub make in that other dir, and
# after that we are sure that everything which is in that other dir
# is now up to date.
#
# The only cases where we need to modify files which have global
# effects are thus separated out and done before the recursive
# descending is started. They are now explicitly listed as the
# prepare rule.

# To put more focus on warnings, be less verbose as default
# Use 'make V=1' to see the full commands

ifeq ("$(origin V)", "command line")
  KBUILD_VERBOSE = $(V)
endif
ifndef KBUILD_VERBOSE
  KBUILD_VERBOSE = 0
endif

# Call a source code checker (by default, "sparse") as part of the
# C compilation.
#
# Use 'make C=1' to enable checking of only re-compiled files.
# Use 'make C=2' to enable checking of *all* source files, regardless
# of whether they are re-compiled or not.
#
# See the file "Documentation/sparse.txt" for more details, including
# where to get the "sparse" utility.

ifeq ("$(origin C)", "command line")
  KBUILD_CHECKSRC = $(C)
endif
ifndef KBUILD_CHECKSRC
  KBUILD_CHECKSRC = 0
endif

# Use make M=dir to specify directory of external module to build
# Old syntax make ... SUBDIRS=$PWD is still supported
# Setting the environment variable KBUILD_EXTMOD take precedence
ifdef SUBDIRS
  KBUILD_EXTMOD ?= $(SUBDIRS)
endif

ifeq ("$(origin M)", "command line")
  KBUILD_EXTMOD := $(M)
endif

# kbuild supports saving output files in a separate directory.
# To locate output files in a separate directory two syntaxes are supported.
# In both cases the working directory must be the root of the kernel src.
# 1) O=
# Use "make O=dir/to/store/output/files/"
#
# 2) Set KBUILD_OUTPUT
# Set the environment variable KBUILD_OUTPUT to point to the directory
# where the output files shall be placed.
# export KBUILD_OUTPUT=dir/to/store/output/files/
# make
#
# The O= assignment takes precedence over the KBUILD_OUTPUT environment
# variable.


# KBUILD_SRC is set on invocation of make in OBJ directory
# KBUILD_SRC is not intended to be used by the regular user (for now)
ifeq ($(KBUILD_SRC),)

# OK, Make called in directory where kernel src resides
# Do we want to locate output files in a separate directory?
ifeq ("$(origin O)", "command line")
  KBUILD_OUTPUT := $(O)
endif

ifeq ("$(origin W)", "command line")
  export KBUILD_ENABLE_EXTRA_GCC_CHECKS := $(W)
endif

# That's our default target when none is given on the command line
PHONY := _all
_all:

# Cancel implicit rules on top Makefile
$(CURDIR)/Makefile Makefile: ;

ifneq ($(KBUILD_OUTPUT),)
# Invoke a second make in the output directory, passing relevant variables
# check that the output directory actually exists
saved-output := $(KBUILD_OUTPUT)
KBUILD_OUTPUT := $(shell mkdir -p $(KBUILD_OUTPUT) && cd $(KBUILD_OUTPUT) \
								&& /bin/pwd)
$(if $(KBUILD_OUTPUT),, \
     $(error failed to create output directory "$(saved-output)"))

PHONY += $(MAKECMDGOALS) sub-make

$(filter-out _all sub-make $(CURDIR)/Makefile, $(MAKECMDGOALS)) _all: sub-make
	@:

sub-make: FORCE
	$(if $(KBUILD_VERBOSE:1=),@)$(MAKE) -C $(KBUILD_OUTPUT) \
	KBUILD_SRC=$(CURDIR) \
	KBUILD_EXTMOD="$(KBUILD_EXTMOD)" -f $(CURDIR)/Makefile \
	$(filter-out _all sub-make,$(MAKECMDGOALS))

# Leave processing to above invocation of make
skip-makefile := 1
endif # ifneq ($(KBUILD_OUTPUT),)
endif # ifeq ($(KBUILD_SRC),)

# We process the rest of the Makefile if this is the final invocation of make
ifeq ($(skip-makefile),)

# If building an external module we do not care about the all: rule
# but instead _all depend on modules
PHONY += all
ifeq ($(KBUILD_EXTMOD),)
_all: all
else
_all: modules
endif

srctree		:= $(if $(KBUILD_SRC),$(KBUILD_SRC),$(CURDIR))
objtree		:= $(CURDIR)
src		:= $(srctree)
obj		:= $(objtree)

VPATH		:= $(srctree)$(if $(KBUILD_EXTMOD),:$(KBUILD_EXTMOD))

export srctree objtree VPATH


# SUBARCH tells the usermode build what the underlying arch is.  That is set
# first, and if a usermode build is happening, the "ARCH=um" on the command
# line overrides the setting of ARCH below.  If a native build is happening,
# then ARCH is assigned, getting whatever value it gets normally, and 
# SUBARCH is subsequently ignored.

SUBARCH := $(shell uname -m | sed -e s/i.86/x86/ -e s/x86_64/x86/ \
				  -e s/sun4u/sparc64/ \
				  -e s/arm.*/arm/ -e s/sa110/arm/ \
				  -e s/s390x/s390/ -e s/parisc64/parisc/ \
				  -e s/ppc.*/powerpc/ -e s/mips.*/mips/ \
				  -e s/sh[234].*/sh/ -e s/aarch64.*/arm64/ )

# Cross compiling and selecting different set of gcc/bin-utils
# ---------------------------------------------------------------------------
#
# When performing cross compilation for other architectures ARCH shall be set
# to the target architecture. (See arch/* for the possibilities).
# ARCH can be set during invocation of make:
# make ARCH=ia64
# Another way is to have ARCH set in the environment.
# The default ARCH is the host where make is executed.

# CROSS_COMPILE specify the prefix used for all executables used
# during compilation. Only gcc and related bin-utils executables
# are prefixed with $(CROSS_COMPILE).
# CROSS_COMPILE can be set on the command line
# make CROSS_COMPILE=ia64-linux-
# Alternatively CROSS_COMPILE can be set in the environment.
# A third alternative is to store a setting in .config so that plain
# "make" in the configured kernel build directory always uses that.
# Default value for CROSS_COMPILE is not to prefix executables
# Note: Some architectures assign CROSS_COMPILE in their arch/*/Makefile
ARCH		?= $(SUBARCH)
CROSS_COMPILE	?= $(CONFIG_CROSS_COMPILE:"%"=%)

# Architecture as present in compile.h
UTS_MACHINE 	:= $(ARCH)
SRCARCH 	:= $(ARCH)

# Additional ARCH settings for x86
ifeq ($(ARCH),i386)
        SRCARCH := x86
endif
ifeq ($(ARCH),x86_64)
        SRCARCH := x86
endif

# Additional ARCH settings for sparc
ifeq ($(ARCH),sparc32)
       SRCARCH := sparc
endif
ifeq ($(ARCH),sparc64)
       SRCARCH := sparc
endif

# Additional ARCH settings for sh
ifeq ($(ARCH),sh64)
       SRCARCH := sh
endif

# Additional ARCH settings for tile
ifeq ($(ARCH),tilepro)
       SRCARCH := tile
endif
ifeq ($(ARCH),tilegx)
       SRCARCH := tile
endif

# Where to locate arch specific headers
hdr-arch  := $(SRCARCH)

KCONFIG_CONFIG	?= .config
export KCONFIG_CONFIG

# SHELL used by kbuild
CONFIG_SHELL := $(shell if [ -x "$$BASH" ]; then echo $$BASH; \
	  else if [ -x /bin/bash ]; then echo /bin/bash; \
	  else echo sh; fi ; fi)

HOSTCC       = gcc
HOSTCXX      = g++
HOSTCFLAGS   = -Wall -Wmissing-prototypes -Wstrict-prototypes -O2 -fomit-frame-pointer
HOSTCXXFLAGS = -O2

ifeq ($(shell $(HOSTCC) -v 2>&1 | grep -c "clang version"), 1)
HOSTCFLAGS  += -Wno-unused-value -Wno-unused-parameter \
		-Wno-missing-field-initializers -fno-delete-null-pointer-checks
endif

# Decide whether to build built-in, modular, or both.
# Normally, just do built-in.

KBUILD_MODULES :=
KBUILD_BUILTIN := 1

#	If we have only "make modules", don't compile built-in objects.
#	When we're building modules with modversions, we need to consider
#	the built-in objects during the descend as well, in order to
#	make sure the checksums are up to date before we record them.

ifeq ($(MAKECMDGOALS),modules)
  KBUILD_BUILTIN := $(if $(CONFIG_MODVERSIONS),1)
endif

#	If we have "make <whatever> modules", compile modules
#	in addition to whatever we do anyway.
#	Just "make" or "make all" shall build modules as well

ifneq ($(filter all _all modules,$(MAKECMDGOALS)),)
  KBUILD_MODULES := 1
endif

ifeq ($(MAKECMDGOALS),)
  KBUILD_MODULES := 1
endif

export KBUILD_MODULES KBUILD_BUILTIN
export KBUILD_CHECKSRC KBUILD_SRC KBUILD_EXTMOD

# Beautify output
# ---------------------------------------------------------------------------
#
# Normally, we echo the whole command before executing it. By making
# that echo $($(quiet)$(cmd)), we now have the possibility to set
# $(quiet) to choose other forms of output instead, e.g.
#
#         quiet_cmd_cc_o_c = Compiling $(RELDIR)/$@
#         cmd_cc_o_c       = $(CC) $(c_flags) -c -o $@ $<
#
# If $(quiet) is empty, the whole command will be printed.
# If it is set to "quiet_", only the short version will be printed. 
# If it is set to "silent_", nothing will be printed at all, since
# the variable $(silent_cmd_cc_o_c) doesn't exist.
#
# A simple variant is to prefix commands with $(Q) - that's useful
# for commands that shall be hidden in non-verbose mode.
#
#	$(Q)ln $@ :<
#
# If KBUILD_VERBOSE equals 0 then the above command will be hidden.
# If KBUILD_VERBOSE equals 1 then the above command is displayed.

ifeq ($(KBUILD_VERBOSE),1)
  quiet =
  Q =
else
  quiet=quiet_
  Q = @
endif

# If the user is running make -s (silent mode), suppress echoing of
# commands

ifneq ($(filter 4.%,$(MAKE_VERSION)),)	# make-4
ifneq ($(filter %s ,$(firstword x$(MAKEFLAGS))),)
  quiet=silent_
endif
else					# make-3.8x
ifneq ($(filter s% -s%,$(MAKEFLAGS)),)
  quiet=silent_
endif
endif

export quiet Q KBUILD_VERBOSE

ifneq ($(CC),)
ifeq ($(shell $(CC) -v 2>&1 | grep -c "clang version"), 1)
COMPILER := clang
else
COMPILER := gcc
endif
export COMPILER
endif

# Look for make include files relative to root of kernel src
MAKEFLAGS += --include-dir=$(srctree)

# We need some generic definitions (do not try to remake the file).
$(srctree)/scripts/Kbuild.include: ;
include $(srctree)/scripts/Kbuild.include

# Make variables (CC, etc...)

AS		= $(CROSS_COMPILE)as
LD		= $(CROSS_COMPILE)ld
CC		= $(CROSS_COMPILE)gcc
CPP		= $(CC) -E
AR		= $(CROSS_COMPILE)ar
NM		= $(CROSS_COMPILE)nm
STRIP		= $(CROSS_COMPILE)strip
OBJCOPY		= $(CROSS_COMPILE)objcopy
OBJDUMP		= $(CROSS_COMPILE)objdump
AWK		= awk
GENKSYMS	= scripts/genksyms/genksyms
INSTALLKERNEL  := installkernel
DEPMOD		= /sbin/depmod
PERL		= perl
CHECK		= sparse

CHECKFLAGS     := -D__linux__ -Dlinux -D__STDC__ -Dunix -D__unix__ \
		  -Wbitwise -Wno-return-void $(CF)
CFLAGS_MODULE   =
AFLAGS_MODULE   =
LDFLAGS_MODULE  =
CFLAGS_KERNEL	=
AFLAGS_KERNEL	=
CFLAGS_GCOV	= -fprofile-arcs -ftest-coverage


# Use USERINCLUDE when you must reference the UAPI directories only.
USERINCLUDE    := \
		-I$(srctree)/arch/$(hdr-arch)/include/uapi \
		-Iarch/$(hdr-arch)/include/generated/uapi \
		-I$(srctree)/include/uapi \
		-Iinclude/generated/uapi \
                -include $(srctree)/include/linux/kconfig.h

# Use LINUXINCLUDE when you must reference the include/ directory.
# Needed to be compatible with the O= option
LINUXINCLUDE    := \
		-I$(srctree)/arch/$(hdr-arch)/include \
		-Iarch/$(hdr-arch)/include/generated \
		$(if $(KBUILD_SRC), -I$(srctree)/include) \
		-Iinclude \
		$(USERINCLUDE)

KBUILD_CPPFLAGS := -D__KERNEL__

KBUILD_CFLAGS   := -Wall -Wundef -Wstrict-prototypes -Wno-trigraphs \
		   -fno-strict-aliasing -fno-common \
		   -Werror-implicit-function-declaration \
		   -Wno-format-security \
		   $(call cc-option,-fno-delete-null-pointer-checks,)
KBUILD_AFLAGS_KERNEL :=
KBUILD_CFLAGS_KERNEL :=
KBUILD_AFLAGS   := -D__ASSEMBLY__
KBUILD_AFLAGS_MODULE  := -DMODULE
KBUILD_CFLAGS_MODULE  := -DMODULE
KBUILD_LDFLAGS_MODULE := -T $(srctree)/scripts/module-common.lds

# Read KERNELRELEASE from include/config/kernel.release (if it exists)
KERNELRELEASE = $(shell cat include/config/kernel.release 2> /dev/null)
KERNELVERSION = $(VERSION)$(if $(PATCHLEVEL),.$(PATCHLEVEL)$(if $(SUBLEVEL),.$(SUBLEVEL)))$(EXTRAVERSION)

export VERSION PATCHLEVEL SUBLEVEL KERNELRELEASE KERNELVERSION
export ARCH SRCARCH CONFIG_SHELL HOSTCC HOSTCFLAGS CROSS_COMPILE AS LD CC
export CPP AR NM STRIP OBJCOPY OBJDUMP
export MAKE AWK GENKSYMS INSTALLKERNEL PERL UTS_MACHINE
export HOSTCXX HOSTCXXFLAGS LDFLAGS_MODULE CHECK CHECKFLAGS

export KBUILD_CPPFLAGS NOSTDINC_FLAGS LINUXINCLUDE OBJCOPYFLAGS LDFLAGS
export KBUILD_CFLAGS CFLAGS_KERNEL CFLAGS_MODULE CFLAGS_GCOV
export KBUILD_AFLAGS AFLAGS_KERNEL AFLAGS_MODULE
export KBUILD_AFLAGS_MODULE KBUILD_CFLAGS_MODULE KBUILD_LDFLAGS_MODULE
export KBUILD_AFLAGS_KERNEL KBUILD_CFLAGS_KERNEL
export KBUILD_ARFLAGS

# When compiling out-of-tree modules, put MODVERDIR in the module
# tree rather than in the kernel tree. The kernel tree might
# even be read-only.
export MODVERDIR := $(if $(KBUILD_EXTMOD),$(firstword $(KBUILD_EXTMOD))/).tmp_versions

# Files to ignore in find ... statements

export RCS_FIND_IGNORE := \( -name SCCS -o -name BitKeeper -o -name .svn -o    \
			  -name CVS -o -name .pc -o -name .hg -o -name .git \) \
			  -prune -o
export RCS_TAR_IGNORE := --exclude SCCS --exclude BitKeeper --exclude .svn \
			 --exclude CVS --exclude .pc --exclude .hg --exclude .git

# ===========================================================================
# Rules shared between *config targets and build targets

# Basic helpers built in scripts/
PHONY += scripts_basic
scripts_basic:
	$(Q)$(MAKE) $(build)=scripts/basic
	$(Q)rm -f .tmp_quiet_recordmcount

# To avoid any implicit rule to kick in, define an empty command.
scripts/basic/%: scripts_basic ;

PHONY += outputmakefile
# outputmakefile generates a Makefile in the output directory, if using a
# separate output directory. This allows convenient use of make in the
# output directory.
outputmakefile:
ifneq ($(KBUILD_SRC),)
	$(Q)ln -fsn $(srctree) source
	$(Q)$(CONFIG_SHELL) $(srctree)/scripts/mkmakefile \
	    $(srctree) $(objtree) $(VERSION) $(PATCHLEVEL)
endif

# Support for using generic headers in asm-generic
PHONY += asm-generic
asm-generic:
	$(Q)$(MAKE) -f $(srctree)/scripts/Makefile.asm-generic \
	            src=asm obj=arch/$(SRCARCH)/include/generated/asm
	$(Q)$(MAKE) -f $(srctree)/scripts/Makefile.asm-generic \
	            src=uapi/asm obj=arch/$(SRCARCH)/include/generated/uapi/asm

# To make sure we do not include .config for any of the *config targets
# catch them early, and hand them over to scripts/kconfig/Makefile
# It is allowed to specify more targets when calling make, including
# mixing *config targets and build targets.
# For example 'make oldconfig all'.
# Detect when mixed targets is specified, and make a second invocation
# of make so .config is not included in this case either (for *config).

version_h := include/generated/uapi/linux/version.h

no-dot-config-targets := clean mrproper distclean \
			 cscope gtags TAGS tags help %docs check% coccicheck \
			 $(version_h) headers_% archheaders archscripts \
			 kernelversion %src-pkg

config-targets := 0
mixed-targets  := 0
dot-config     := 1

ifneq ($(filter $(no-dot-config-targets), $(MAKECMDGOALS)),)
	ifeq ($(filter-out $(no-dot-config-targets), $(MAKECMDGOALS)),)
		dot-config := 0
	endif
endif

ifeq ($(KBUILD_EXTMOD),)
        ifneq ($(filter config %config,$(MAKECMDGOALS)),)
                config-targets := 1
                ifneq ($(filter-out config %config,$(MAKECMDGOALS)),)
                        mixed-targets := 1
                endif
        endif
endif

ifeq ($(mixed-targets),1)
# ===========================================================================
# We're called with mixed targets (*config and build targets).
# Handle them one by one.

%:: FORCE
	$(Q)$(MAKE) -C $(srctree) KBUILD_SRC= $@

else
ifeq ($(config-targets),1)
# ===========================================================================
# *config targets only - make sure prerequisites are updated, and descend
# in scripts/kconfig to make the *config target

# Read arch specific Makefile to set KBUILD_DEFCONFIG as needed.
# KBUILD_DEFCONFIG may point out an alternative default configuration
# used for 'make defconfig'
include $(srctree)/arch/$(SRCARCH)/Makefile
export KBUILD_DEFCONFIG KBUILD_KCONFIG

config: scripts_basic outputmakefile FORCE
	$(Q)mkdir -p include/linux include/config
	$(Q)$(MAKE) $(build)=scripts/kconfig $@

%config: scripts_basic outputmakefile FORCE
	$(Q)mkdir -p include/linux include/config
	$(Q)$(MAKE) $(build)=scripts/kconfig $@

else
# ===========================================================================
# Build targets only - this includes vmlinux, arch specific targets, clean
# targets and others. In general all targets except *config targets.

ifeq ($(KBUILD_EXTMOD),)
# Additional helpers built in scripts/
# Carefully list dependencies so we do not try to build scripts twice
# in parallel
PHONY += scripts
scripts: scripts_basic include/config/auto.conf include/config/tristate.conf \
	 asm-generic
	$(Q)$(MAKE) $(build)=$(@)

# Objects we will link into vmlinux / subdirs we need to visit
init-y		:= init/
drivers-y	:= drivers/ sound/ firmware/
net-y		:= net/
libs-y		:= lib/
core-y		:= usr/
endif # KBUILD_EXTMOD

ifeq ($(dot-config),1)
# Read in config
-include include/config/auto.conf

ifeq ($(KBUILD_EXTMOD),)
# Read in dependencies to all Kconfig* files, make sure to run
# oldconfig if changes are detected.
-include include/config/auto.conf.cmd

# To avoid any implicit rule to kick in, define an empty command
$(KCONFIG_CONFIG) include/config/auto.conf.cmd: ;

# If .config is newer than include/config/auto.conf, someone tinkered
# with it and forgot to run make oldconfig.
# if auto.conf.cmd is missing then we are probably in a cleaned tree so
# we execute the config step to be sure to catch updated Kconfig files
include/config/%.conf: $(KCONFIG_CONFIG) include/config/auto.conf.cmd
	$(Q)$(MAKE) -f $(srctree)/Makefile silentoldconfig
else
# external modules needs include/generated/autoconf.h and include/config/auto.conf
# but do not care if they are up-to-date. Use auto.conf to trigger the test
PHONY += include/config/auto.conf

include/config/auto.conf:
	$(Q)test -e include/generated/autoconf.h -a -e $@ || (		\
	echo >&2;							\
	echo >&2 "  ERROR: Kernel configuration is invalid.";		\
	echo >&2 "         include/generated/autoconf.h or $@ are missing.";\
	echo >&2 "         Run 'make oldconfig && make prepare' on kernel src to fix it.";	\
	echo >&2 ;							\
	/bin/false)

endif # KBUILD_EXTMOD

else
# Dummy target needed, because used as prerequisite
include/config/auto.conf: ;
endif # $(dot-config)

# The all: target is the default when no target is given on the
# command line.
# This allow a user to issue only 'make' to build a kernel including modules
# Defaults to vmlinux, but the arch makefile usually adds further targets
all: vmlinux

ifdef CONFIG_CC_OPTIMIZE_FOR_SIZE
KBUILD_CFLAGS	+= -Os $(call cc-disable-warning,maybe-uninitialized,)
else
KBUILD_CFLAGS	+= -O2
endif

include $(srctree)/arch/$(SRCARCH)/Makefile

ifdef CONFIG_READABLE_ASM
# Disable optimizations that make assembler listings hard to read.
# reorder blocks reorders the control in the function
# ipa clone creates specialized cloned functions
# partial inlining inlines only parts of functions
KBUILD_CFLAGS += $(call cc-option,-fno-reorder-blocks,) \
                 $(call cc-option,-fno-ipa-cp-clone,) \
                 $(call cc-option,-fno-partial-inlining)
endif

ifneq ($(CONFIG_FRAME_WARN),0)
KBUILD_CFLAGS += $(call cc-option,-Wframe-larger-than=${CONFIG_FRAME_WARN})
endif

# Handle stack protector mode.
ifdef CONFIG_CC_STACKPROTECTOR_REGULAR
  stackp-flag := -fstack-protector
  ifeq ($(call cc-option, $(stackp-flag)),)
    $(warning Cannot use CONFIG_CC_STACKPROTECTOR_REGULAR: \
             -fstack-protector not supported by compiler)
  endif
else
ifdef CONFIG_CC_STACKPROTECTOR_STRONG
  stackp-flag := -fstack-protector-strong
  ifeq ($(call cc-option, $(stackp-flag)),)
    $(warning Cannot use CONFIG_CC_STACKPROTECTOR_STRONG: \
	      -fstack-protector-strong not supported by compiler)
  endif
else
  # Force off for distro compilers that enable stack protector by default.
  stackp-flag := $(call cc-option, -fno-stack-protector)
endif
endif
KBUILD_CFLAGS += $(stackp-flag)

ifeq ($(COMPILER),clang)
KBUILD_CPPFLAGS += $(call cc-option,-Qunused-arguments,)
KBUILD_CPPFLAGS += $(call cc-option,-Wno-unknown-warning-option,)
KBUILD_CFLAGS += $(call cc-disable-warning, unused-variable)
KBUILD_CFLAGS += $(call cc-disable-warning, format-invalid-specifier)
KBUILD_CFLAGS += $(call cc-disable-warning, gnu)
# Quiet clang warning: comparison of unsigned expression < 0 is always false
KBUILD_CFLAGS += $(call cc-disable-warning, tautological-compare)
# CLANG uses a _MergedGlobals as optimization, but this breaks modpost, as the
# source of a reference will be _MergedGlobals and not on of the whitelisted names.
# See modpost pattern 2
KBUILD_CFLAGS += $(call cc-option, -mno-global-merge,)
else

# This warning generated too much noise in a regular build.
# Use make W=1 to enable this warning (see scripts/Makefile.build)
KBUILD_CFLAGS += $(call cc-disable-warning, unused-but-set-variable)
endif

ifdef CONFIG_FRAME_POINTER
KBUILD_CFLAGS	+= -fno-omit-frame-pointer -fno-optimize-sibling-calls
else
# Some targets (ARM with Thumb2, for example), can't be built with frame
# pointers.  For those, we don't have FUNCTION_TRACER automatically
# select FRAME_POINTER.  However, FUNCTION_TRACER adds -pg, and this is
# incompatible with -fomit-frame-pointer with current GCC, so we don't use
# -fomit-frame-pointer with FUNCTION_TRACER.
ifndef CONFIG_FUNCTION_TRACER
KBUILD_CFLAGS	+= -fomit-frame-pointer
endif
endif

ifdef CONFIG_DEBUG_INFO
KBUILD_CFLAGS	+= -g
KBUILD_AFLAGS	+= -Wa,--gdwarf-2
endif

ifdef CONFIG_DEBUG_INFO_REDUCED
KBUILD_CFLAGS 	+= $(call cc-option, -femit-struct-debug-baseonly) \
		   $(call cc-option,-fno-var-tracking)
endif

ifdef CONFIG_FUNCTION_TRACER
ifdef CONFIG_HAVE_FENTRY
CC_USING_FENTRY	:= $(call cc-option, -mfentry -DCC_USING_FENTRY)
endif
KBUILD_CFLAGS	+= -pg $(CC_USING_FENTRY)
KBUILD_AFLAGS	+= $(CC_USING_FENTRY)
ifdef CONFIG_DYNAMIC_FTRACE
	ifdef CONFIG_HAVE_C_RECORDMCOUNT
		BUILD_C_RECORDMCOUNT := y
		export BUILD_C_RECORDMCOUNT
	endif
endif
endif

# We trigger additional mismatches with less inlining
ifdef CONFIG_DEBUG_SECTION_MISMATCH
KBUILD_CFLAGS += $(call cc-option, -fno-inline-functions-called-once)
endif

# arch Makefile may override CC so keep this after arch Makefile is included
NOSTDINC_FLAGS += -nostdinc -isystem $(shell $(CC) -print-file-name=include)
CHECKFLAGS     += $(NOSTDINC_FLAGS)

# warn about C99 declaration after statement
KBUILD_CFLAGS += $(call cc-option,-Wdeclaration-after-statement,)

# disable pointer signed / unsigned warnings in gcc 4.0
KBUILD_CFLAGS += $(call cc-disable-warning, pointer-sign)

# disable invalid "can't wrap" optimizations for signed / pointers
KBUILD_CFLAGS	+= $(call cc-option,-fno-strict-overflow)

# conserve stack if available
KBUILD_CFLAGS   += $(call cc-option,-fconserve-stack)

# disallow errors like 'EXPORT_GPL(foo);' with missing header
KBUILD_CFLAGS   += $(call cc-option,-Werror=implicit-int)

# require functions to have arguments in prototypes, not empty 'int foo()'
KBUILD_CFLAGS   += $(call cc-option,-Werror=strict-prototypes)

# Prohibit date/time macros, which would make the build non-deterministic
KBUILD_CFLAGS   += $(call cc-option,-Werror=date-time)

# use the deterministic mode of AR if available
KBUILD_ARFLAGS := $(call ar-option,D)

# check for 'asm goto'
ifeq ($(shell $(CONFIG_SHELL) $(srctree)/scripts/gcc-goto.sh $(CC)), y)
	KBUILD_CFLAGS += -DCC_HAVE_ASM_GOTO
endif

# Add user supplied CPPFLAGS, AFLAGS and CFLAGS as the last assignments
KBUILD_CPPFLAGS += $(KCPPFLAGS)
KBUILD_AFLAGS += $(KAFLAGS)
KBUILD_CFLAGS += $(KCFLAGS)

# Use --build-id when available.
LDFLAGS_BUILD_ID = $(patsubst -Wl$(comma)%,%,\
			      $(call cc-ldoption, -Wl$(comma)--build-id,))
KBUILD_LDFLAGS_MODULE += $(LDFLAGS_BUILD_ID)
LDFLAGS_vmlinux += $(LDFLAGS_BUILD_ID)

ifeq ($(CONFIG_STRIP_ASM_SYMS),y)
LDFLAGS_vmlinux	+= $(call ld-option, -X,)
endif

# Default kernel image to build when no specific target is given.
# KBUILD_IMAGE may be overruled on the command line or
# set in the environment
# Also any assignments in arch/$(ARCH)/Makefile take precedence over
# this default value
export KBUILD_IMAGE ?= vmlinux

#
# INSTALL_PATH specifies where to place the updated kernel and system map
# images. Default is /boot, but you can set it to other values
export	INSTALL_PATH ?= /boot

#
# INSTALL_DTBS_PATH specifies a prefix for relocations required by build roots.
# Like INSTALL_MOD_PATH, it isn't defined in the Makefile, but can be passed as
# an argument if needed. Otherwise it defaults to the kernel install path
#
export INSTALL_DTBS_PATH ?= $(INSTALL_PATH)/dtbs/$(KERNELRELEASE)

#
# INSTALL_MOD_PATH specifies a prefix to MODLIB for module directory
# relocations required by build roots.  This is not defined in the
# makefile but the argument can be passed to make if needed.
#

MODLIB	= $(INSTALL_MOD_PATH)/lib/modules/$(KERNELRELEASE)
export MODLIB

#
#  INSTALL_MOD_STRIP, if defined, will cause modules to be
#  stripped after they are installed.  If INSTALL_MOD_STRIP is '1', then
#  the default option --strip-debug will be used.  Otherwise,
#  INSTALL_MOD_STRIP value will be used as the options to the strip command.

ifdef INSTALL_MOD_STRIP
ifeq ($(INSTALL_MOD_STRIP),1)
mod_strip_cmd = $(STRIP) --strip-debug
else
mod_strip_cmd = $(STRIP) $(INSTALL_MOD_STRIP)
endif # INSTALL_MOD_STRIP=1
else
mod_strip_cmd = true
endif # INSTALL_MOD_STRIP
export mod_strip_cmd

# Select initial ramdisk compression format, default is gzip(1).
# This shall be used by the dracut(8) tool while creating an initramfs image.
#
INITRD_COMPRESS-y                  := gzip
INITRD_COMPRESS-$(CONFIG_RD_BZIP2) := bzip2
INITRD_COMPRESS-$(CONFIG_RD_LZMA)  := lzma
INITRD_COMPRESS-$(CONFIG_RD_XZ)    := xz
INITRD_COMPRESS-$(CONFIG_RD_LZO)   := lzo
INITRD_COMPRESS-$(CONFIG_RD_LZ4)   := lz4
# do not export INITRD_COMPRESS, since we didn't actually
# choose a sane default compression above.
# export INITRD_COMPRESS := $(INITRD_COMPRESS-y)

ifdef CONFIG_MODULE_SIG_ALL
MODSECKEY = ./signing_key.priv
MODPUBKEY = ./signing_key.x509
export MODPUBKEY
mod_sign_cmd = perl $(srctree)/scripts/sign-file $(CONFIG_MODULE_SIG_HASH) $(MODSECKEY) $(MODPUBKEY)
else
mod_sign_cmd = true
endif
export mod_sign_cmd


ifeq ($(KBUILD_EXTMOD),)
core-y		+= kernel/ mm/ fs/ ipc/ security/ crypto/ block/

vmlinux-dirs	:= $(patsubst %/,%,$(filter %/, $(init-y) $(init-m) \
		     $(core-y) $(core-m) $(drivers-y) $(drivers-m) \
		     $(net-y) $(net-m) $(libs-y) $(libs-m)))

vmlinux-alldirs	:= $(sort $(vmlinux-dirs) $(patsubst %/,%,$(filter %/, \
		     $(init-n) $(init-) \
		     $(core-n) $(core-) $(drivers-n) $(drivers-) \
		     $(net-n)  $(net-)  $(libs-n)    $(libs-))))

init-y		:= $(patsubst %/, %/built-in.o, $(init-y))
core-y		:= $(patsubst %/, %/built-in.o, $(core-y))
drivers-y	:= $(patsubst %/, %/built-in.o, $(drivers-y))
net-y		:= $(patsubst %/, %/built-in.o, $(net-y))
libs-y1		:= $(patsubst %/, %/lib.a, $(libs-y))
libs-y2		:= $(patsubst %/, %/built-in.o, $(libs-y))
libs-y		:= $(libs-y1) $(libs-y2)

# Externally visible symbols (used by link-vmlinux.sh)
export KBUILD_VMLINUX_INIT := $(head-y) $(init-y)
export KBUILD_VMLINUX_MAIN := $(core-y) $(libs-y) $(drivers-y) $(net-y)
export KBUILD_LDS          := arch/$(SRCARCH)/kernel/vmlinux.lds
export LDFLAGS_vmlinux
# used by scripts/pacmage/Makefile
export KBUILD_ALLDIRS := $(sort $(filter-out arch/%,$(vmlinux-alldirs)) arch Documentation include samples scripts tools virt)

vmlinux-deps := $(KBUILD_LDS) $(KBUILD_VMLINUX_INIT) $(KBUILD_VMLINUX_MAIN)

# Final link of vmlinux
      cmd_link-vmlinux = $(CONFIG_SHELL) $< $(LD) $(LDFLAGS) $(LDFLAGS_vmlinux)
quiet_cmd_link-vmlinux = LINK    $@

# Include targets which we want to
# execute if the rest of the kernel build went well.
vmlinux: scripts/link-vmlinux.sh $(vmlinux-deps) FORCE
ifdef CONFIG_HEADERS_CHECK
	$(Q)$(MAKE) -f $(srctree)/Makefile headers_check
endif
ifdef CONFIG_SAMPLES
	$(Q)$(MAKE) $(build)=samples
endif
ifdef CONFIG_BUILD_DOCSRC
	$(Q)$(MAKE) $(build)=Documentation
endif
	+$(call if_changed,link-vmlinux)

# The actual objects are generated when descending, 
# make sure no implicit rule kicks in
$(sort $(vmlinux-deps)): $(vmlinux-dirs) ;

# Handle descending into subdirectories listed in $(vmlinux-dirs)
# Preset locale variables to speed up the build process. Limit locale
# tweaks to this spot to avoid wrong language settings when running
# make menuconfig etc.
# Error messages still appears in the original language

PHONY += $(vmlinux-dirs)
$(vmlinux-dirs): prepare scripts
	$(Q)$(MAKE) $(build)=$@

define filechk_kernel.release
	echo "$(KERNELVERSION)$$($(CONFIG_SHELL) $(srctree)/scripts/setlocalversion $(srctree))"
endef

# Store (new) KERNELRELEASE string in include/config/kernel.release
include/config/kernel.release: include/config/auto.conf FORCE
	$(call filechk,kernel.release)


# Things we need to do before we recursively start building the kernel
# or the modules are listed in "prepare".
# A multi level approach is used. prepareN is processed before prepareN-1.
# archprepare is used in arch Makefiles and when processed asm symlink,
# version.h and scripts_basic is processed / created.

# Listed in dependency order
PHONY += prepare archprepare prepare0 prepare1 prepare2 prepare3

# prepare3 is used to check if we are building in a separate output directory,
# and if so do:
# 1) Check that make has not been executed in the kernel src $(srctree)
prepare3: include/config/kernel.release
ifneq ($(KBUILD_SRC),)
	@$(kecho) '  Using $(srctree) as source for kernel'
	$(Q)if [ -f $(srctree)/.config -o -d $(srctree)/include/config ]; then \
		echo >&2 "  $(srctree) is not clean, please run 'make mrproper'"; \
		echo >&2 "  in the '$(srctree)' directory.";\
		/bin/false; \
	fi;
endif

# prepare2 creates a makefile if using a separate output directory
prepare2: prepare3 outputmakefile asm-generic

prepare1: prepare2 $(version_h) include/generated/utsrelease.h \
                   include/config/auto.conf
	$(cmd_crmodverdir)

archprepare: archheaders archscripts prepare1 scripts_basic

prepare0: archprepare FORCE
	$(Q)$(MAKE) $(build)=.

# All the preparing..
prepare: prepare0

# Generate some files
# ---------------------------------------------------------------------------

# KERNELRELEASE can change from a few different places, meaning version.h
# needs to be updated, so this check is forced on all builds

uts_len := 64
define filechk_utsrelease.h
	if [ `echo -n "$(KERNELRELEASE)" | wc -c ` -gt $(uts_len) ]; then \
	  echo '"$(KERNELRELEASE)" exceeds $(uts_len) characters' >&2;    \
	  exit 1;                                                         \
	fi;                                                               \
	(echo \#define UTS_RELEASE \"$(KERNELRELEASE)\";)
endef

define filechk_version.h
	(echo \#define LINUX_VERSION_CODE $(shell                         \
	expr $(VERSION) \* 65536 + 0$(PATCHLEVEL) \* 256 + 0$(SUBLEVEL)); \
	echo '#define KERNEL_VERSION(a,b,c) (((a) << 16) + ((b) << 8) + (c))';)
endef

$(version_h): $(srctree)/Makefile FORCE
	$(call filechk,version.h)

include/generated/utsrelease.h: include/config/kernel.release FORCE
	$(call filechk,utsrelease.h)

PHONY += headerdep
headerdep:
	$(Q)find $(srctree)/include/ -name '*.h' | xargs --max-args 1 \
	$(srctree)/scripts/headerdep.pl -I$(srctree)/include

# ---------------------------------------------------------------------------

PHONY += depend dep
depend dep:
	@echo '*** Warning: make $@ is unnecessary now.'

# ---------------------------------------------------------------------------
# Firmware install
INSTALL_FW_PATH=$(INSTALL_MOD_PATH)/lib/firmware
export INSTALL_FW_PATH

PHONY += firmware_install
firmware_install: FORCE
	@mkdir -p $(objtree)/firmware
	$(Q)$(MAKE) -f $(srctree)/scripts/Makefile.fwinst obj=firmware __fw_install

# ---------------------------------------------------------------------------
# Kernel headers

#Default location for installed headers
export INSTALL_HDR_PATH = $(objtree)/usr

hdr-inst := -rR -f $(srctree)/scripts/Makefile.headersinst obj

# If we do an all arch process set dst to asm-$(hdr-arch)
hdr-dst = $(if $(KBUILD_HEADERS), dst=include/asm-$(hdr-arch), dst=include/asm)

PHONY += archheaders
archheaders:

PHONY += archscripts
archscripts:

PHONY += __headers
__headers: $(version_h) scripts_basic asm-generic archheaders archscripts FORCE
	$(Q)$(MAKE) $(build)=scripts build_unifdef

PHONY += headers_install_all
headers_install_all:
	$(Q)$(CONFIG_SHELL) $(srctree)/scripts/headers.sh install

PHONY += headers_install
headers_install: __headers
	$(if $(wildcard $(srctree)/arch/$(hdr-arch)/include/uapi/asm/Kbuild),, \
	  $(error Headers not exportable for the $(SRCARCH) architecture))
	$(Q)$(MAKE) $(hdr-inst)=include/uapi
	$(Q)$(MAKE) $(hdr-inst)=arch/$(hdr-arch)/include/uapi/asm $(hdr-dst)

PHONY += headers_check_all
headers_check_all: headers_install_all
	$(Q)$(CONFIG_SHELL) $(srctree)/scripts/headers.sh check

PHONY += headers_check
headers_check: headers_install
	$(Q)$(MAKE) $(hdr-inst)=include/uapi HDRCHECK=1
	$(Q)$(MAKE) $(hdr-inst)=arch/$(hdr-arch)/include/uapi/asm $(hdr-dst) HDRCHECK=1

# ---------------------------------------------------------------------------
# Modules

ifdef CONFIG_MODULES

# By default, build modules as well

all: modules

#	Build modules
#
#	A module can be listed more than once in obj-m resulting in
#	duplicate lines in modules.order files.  Those are removed
#	using awk while concatenating to the final file.

PHONY += modules
modules: $(vmlinux-dirs) $(if $(KBUILD_BUILTIN),vmlinux) modules.builtin
	$(Q)$(AWK) '!x[$$0]++' $(vmlinux-dirs:%=$(objtree)/%/modules.order) > $(objtree)/modules.order
	@$(kecho) '  Building modules, stage 2.';
	$(Q)$(MAKE) -f $(srctree)/scripts/Makefile.modpost
	$(Q)$(MAKE) -f $(srctree)/scripts/Makefile.fwinst obj=firmware __fw_modbuild

modules.builtin: $(vmlinux-dirs:%=%/modules.builtin)
	$(Q)$(AWK) '!x[$$0]++' $^ > $(objtree)/modules.builtin

%/modules.builtin: include/config/auto.conf
	$(Q)$(MAKE) $(modbuiltin)=$*


# Target to prepare building external modules
PHONY += modules_prepare
modules_prepare: prepare scripts

# Target to install modules
PHONY += modules_install
modules_install: _modinst_ _modinst_post

PHONY += _modinst_
_modinst_:
	@rm -rf $(MODLIB)/kernel
	@rm -f $(MODLIB)/source
	@mkdir -p $(MODLIB)/kernel
	@ln -s $(srctree) $(MODLIB)/source
	@if [ ! $(objtree) -ef  $(MODLIB)/build ]; then \
		rm -f $(MODLIB)/build ; \
		ln -s $(objtree) $(MODLIB)/build ; \
	fi
	@cp -f $(objtree)/modules.order $(MODLIB)/
	@cp -f $(objtree)/modules.builtin $(MODLIB)/
	$(Q)$(MAKE) -f $(srctree)/scripts/Makefile.modinst

# This depmod is only for convenience to give the initial
# boot a modules.dep even before / is mounted read-write.  However the
# boot script depmod is the master version.
PHONY += _modinst_post
_modinst_post: _modinst_
	$(Q)$(MAKE) -f $(srctree)/scripts/Makefile.fwinst obj=firmware __fw_modinst
	$(call cmd,depmod)

ifeq ($(CONFIG_MODULE_SIG), y)
PHONY += modules_sign
modules_sign:
	$(Q)$(MAKE) -f $(srctree)/scripts/Makefile.modsign
endif

else # CONFIG_MODULES

# Modules not configured
# ---------------------------------------------------------------------------

modules modules_install: FORCE
	@echo >&2
	@echo >&2 "The present kernel configuration has modules disabled."
	@echo >&2 "Type 'make config' and enable loadable module support."
	@echo >&2 "Then build a kernel with module support enabled."
	@echo >&2
	@exit 1

endif # CONFIG_MODULES

###
# Cleaning is done on three levels.
# make clean     Delete most generated files
#                Leave enough to build external modules
# make mrproper  Delete the current configuration, and all generated files
# make distclean Remove editor backup files, patch leftover files and the like

# Directories & files removed with 'make clean'
CLEAN_DIRS  += $(MODVERDIR)

# Directories & files removed with 'make mrproper'
MRPROPER_DIRS  += include/config usr/include include/generated          \
                  arch/*/include/generated .tmp_objdiff
MRPROPER_FILES += .config .config.old .version .old_version $(version_h) \
		  Module.symvers tags TAGS cscope* GPATH GTAGS GRTAGS GSYMS \
		  signing_key.priv signing_key.x509 x509.genkey		\
		  extra_certificates signing_key.x509.keyid		\
		  signing_key.x509.signer include/linux/version.h

# clean - Delete most, but leave enough to build external modules
#
clean: rm-dirs  := $(CLEAN_DIRS)
clean: rm-files := $(CLEAN_FILES)
clean-dirs      := $(addprefix _clean_, . $(vmlinux-alldirs) Documentation samples)

PHONY += $(clean-dirs) clean archclean vmlinuxclean
$(clean-dirs):
	$(Q)$(MAKE) $(clean)=$(patsubst _clean_%,%,$@)

vmlinuxclean:
	$(Q)$(CONFIG_SHELL) $(srctree)/scripts/link-vmlinux.sh clean

clean: archclean vmlinuxclean

# mrproper - Delete all generated files, including .config
#
mrproper: rm-dirs  := $(wildcard $(MRPROPER_DIRS))
mrproper: rm-files := $(wildcard $(MRPROPER_FILES))
mrproper-dirs      := $(addprefix _mrproper_,Documentation/DocBook scripts)

PHONY += $(mrproper-dirs) mrproper archmrproper
$(mrproper-dirs):
	$(Q)$(MAKE) $(clean)=$(patsubst _mrproper_%,%,$@)

mrproper: clean archmrproper $(mrproper-dirs)
	$(call cmd,rmdirs)
	$(call cmd,rmfiles)

# distclean
#
PHONY += distclean

distclean: mrproper
	@find $(srctree) $(RCS_FIND_IGNORE) \
		\( -name '*.orig' -o -name '*.rej' -o -name '*~' \
		-o -name '*.bak' -o -name '#*#' -o -name '.*.orig' \
		-o -name '.*.rej' -o -name '*%'  -o -name 'core' \) \
		-type f -print | xargs rm -f


# Packaging of the kernel to various formats
# ---------------------------------------------------------------------------
# rpm target kept for backward compatibility
package-dir	:= $(srctree)/scripts/package

%src-pkg: FORCE
	$(Q)$(MAKE) $(build)=$(package-dir) $@
%pkg: include/config/kernel.release FORCE
	$(Q)$(MAKE) $(build)=$(package-dir) $@
rpm: include/config/kernel.release FORCE
	$(Q)$(MAKE) $(build)=$(package-dir) $@


# Brief documentation of the typical targets used
# ---------------------------------------------------------------------------

boards := $(wildcard $(srctree)/arch/$(SRCARCH)/configs/*_defconfig)
boards := $(notdir $(boards))
board-dirs := $(dir $(wildcard $(srctree)/arch/$(SRCARCH)/configs/*/*_defconfig))
board-dirs := $(sort $(notdir $(board-dirs:/=)))

help:
	@echo  'Cleaning targets:'
	@echo  '  clean		  - Remove most generated files but keep the config and'
	@echo  '                    enough build support to build external modules'
	@echo  '  mrproper	  - Remove all generated files + config + various backup files'
	@echo  '  distclean	  - mrproper + remove editor backup and patch files'
	@echo  ''
	@echo  'Configuration targets:'
	@$(MAKE) -f $(srctree)/scripts/kconfig/Makefile help
	@echo  ''
	@echo  'Other generic targets:'
	@echo  '  all		  - Build all targets marked with [*]'
	@echo  '* vmlinux	  - Build the bare kernel'
	@echo  '* modules	  - Build all modules'
	@echo  '  modules_install - Install all modules to INSTALL_MOD_PATH (default: /)'
	@echo  '  firmware_install- Install all firmware to INSTALL_FW_PATH'
	@echo  '                    (default: $$(INSTALL_MOD_PATH)/lib/firmware)'
	@echo  '  dir/            - Build all files in dir and below'
	@echo  '  dir/file.[oisS] - Build specified target only'
	@echo  '  dir/file.lst    - Build specified mixed source/assembly target only'
	@echo  '                    (requires a recent binutils and recent build (System.map))'
	@echo  '  dir/file.ko     - Build module including final link'
	@echo  '  modules_prepare - Set up for building external modules'
	@echo  '  tags/TAGS	  - Generate tags file for editors'
	@echo  '  cscope	  - Generate cscope index'
	@echo  '  gtags           - Generate GNU GLOBAL index'
	@echo  '  kernelrelease	  - Output the release version string'
	@echo  '  kernelversion	  - Output the version stored in Makefile'
	@echo  '  image_name	  - Output the image name'
	@echo  '  headers_install - Install sanitised kernel headers to INSTALL_HDR_PATH'; \
	 echo  '                    (default: $(INSTALL_HDR_PATH))'; \
	 echo  ''
	@echo  'Static analysers'
	@echo  '  checkstack      - Generate a list of stack hogs'
	@echo  '  namespacecheck  - Name space analysis on compiled kernel'
	@echo  '  versioncheck    - Sanity check on version.h usage'
	@echo  '  includecheck    - Check for duplicate included header files'
	@echo  '  export_report   - List the usages of all exported symbols'
	@echo  '  headers_check   - Sanity check on exported headers'
	@echo  '  headerdep       - Detect inclusion cycles in headers'
	@$(MAKE) -f $(srctree)/scripts/Makefile.help checker-help
	@echo  ''
	@echo  'Kernel packaging:'
	@$(MAKE) $(build)=$(package-dir) help
	@echo  ''
	@echo  'Documentation targets:'
	@$(MAKE) -f $(srctree)/Documentation/DocBook/Makefile dochelp
	@echo  ''
	@echo  'Architecture specific targets ($(SRCARCH)):'
	@$(if $(archhelp),$(archhelp),\
		echo '  No architecture specific help defined for $(SRCARCH)')
	@echo  ''
	@$(if $(boards), \
		$(foreach b, $(boards), \
		printf "  %-24s - Build for %s\\n" $(b) $(subst _defconfig,,$(b));) \
		echo '')
	@$(if $(board-dirs), \
		$(foreach b, $(board-dirs), \
		printf "  %-16s - Show %s-specific targets\\n" help-$(b) $(b);) \
		printf "  %-16s - Show all of the above\\n" help-boards; \
		echo '')

	@echo  '  make V=0|1 [targets] 0 => quiet build (default), 1 => verbose build'
	@echo  '  make V=2   [targets] 2 => give reason for rebuild of target'
	@echo  '  make O=dir [targets] Locate all output files in "dir", including .config'
	@echo  '  make C=1   [targets] Check all c source with $$CHECK (sparse by default)'
	@echo  '  make C=2   [targets] Force check of all c source with $$CHECK'
	@echo  '  make RECORDMCOUNT_WARN=1 [targets] Warn about ignored mcount sections'
	@echo  '  make W=n   [targets] Enable extra gcc checks, n=1,2,3 where'
	@echo  '		1: warnings which may be relevant and do not occur too often'
	@echo  '		2: warnings which occur quite often but may still be relevant'
	@echo  '		3: more obscure warnings, can most likely be ignored'
	@echo  '		Multiple levels can be combined with W=12 or W=123'
	@echo  ''
	@echo  'Execute "make" or "make all" to build all targets marked with [*] '
	@echo  'For further info see the ./README file'


help-board-dirs := $(addprefix help-,$(board-dirs))

help-boards: $(help-board-dirs)

boards-per-dir = $(notdir $(wildcard $(srctree)/arch/$(SRCARCH)/configs/$*/*_defconfig))

$(help-board-dirs): help-%:
	@echo  'Architecture specific targets ($(SRCARCH) $*):'
	@$(if $(boards-per-dir), \
		$(foreach b, $(boards-per-dir), \
		printf "  %-24s - Build for %s\\n" $*/$(b) $(subst _defconfig,,$(b));) \
		echo '')


# Documentation targets
# ---------------------------------------------------------------------------
%docs: scripts_basic FORCE
	$(Q)$(MAKE) $(build)=scripts build_docproc
	$(Q)$(MAKE) $(build)=Documentation/DocBook $@

else # KBUILD_EXTMOD

###
# External module support.
# When building external modules the kernel used as basis is considered
# read-only, and no consistency checks are made and the make
# system is not used on the basis kernel. If updates are required
# in the basis kernel ordinary make commands (without M=...) must
# be used.
#
# The following are the only valid targets when building external
# modules.
# make M=dir clean     Delete all automatically generated files
# make M=dir modules   Make all modules in specified dir
# make M=dir	       Same as 'make M=dir modules'
# make M=dir modules_install
#                      Install the modules built in the module directory
#                      Assumes install directory is already created

# We are always building modules
KBUILD_MODULES := 1
PHONY += crmodverdir
crmodverdir:
	$(cmd_crmodverdir)

PHONY += $(objtree)/Module.symvers
$(objtree)/Module.symvers:
	@test -e $(objtree)/Module.symvers || ( \
	echo; \
	echo "  WARNING: Symbol version dump $(objtree)/Module.symvers"; \
	echo "           is missing; modules will have no dependencies and modversions."; \
	echo )

module-dirs := $(addprefix _module_,$(KBUILD_EXTMOD))
PHONY += $(module-dirs) modules
$(module-dirs): crmodverdir $(objtree)/Module.symvers
	$(Q)$(MAKE) $(build)=$(patsubst _module_%,%,$@)

modules: $(module-dirs)
	@$(kecho) '  Building modules, stage 2.';
	$(Q)$(MAKE) -f $(srctree)/scripts/Makefile.modpost

PHONY += modules_install
modules_install: _emodinst_ _emodinst_post

install-dir := $(if $(INSTALL_MOD_DIR),$(INSTALL_MOD_DIR),extra)
PHONY += _emodinst_
_emodinst_:
	$(Q)mkdir -p $(MODLIB)/$(install-dir)
	$(Q)$(MAKE) -f $(srctree)/scripts/Makefile.modinst

PHONY += _emodinst_post
_emodinst_post: _emodinst_
	$(call cmd,depmod)

clean-dirs := $(addprefix _clean_,$(KBUILD_EXTMOD))

PHONY += $(clean-dirs) clean
$(clean-dirs):
	$(Q)$(MAKE) $(clean)=$(patsubst _clean_%,%,$@)

clean:	rm-dirs := $(MODVERDIR)
clean: rm-files := $(KBUILD_EXTMOD)/Module.symvers

help:
	@echo  '  Building external modules.'
	@echo  '  Syntax: make -C path/to/kernel/src M=$$PWD target'
	@echo  ''
	@echo  '  modules         - default target, build the module(s)'
	@echo  '  modules_install - install the module'
	@echo  '  clean           - remove generated files in module directory only'
	@echo  ''

# Dummies...
PHONY += prepare scripts
prepare: ;
scripts: ;
endif # KBUILD_EXTMOD

clean: $(clean-dirs)
	$(call cmd,rmdirs)
	$(call cmd,rmfiles)
	@find $(if $(KBUILD_EXTMOD), $(KBUILD_EXTMOD), .) $(RCS_FIND_IGNORE) \
		\( -name '*.[oas]' -o -name '*.ko' -o -name '.*.cmd' \
		-o -name '*.ko.*' \
		-o -name '.*.d' -o -name '.*.tmp' -o -name '*.mod.c' \
		-o -name '*.symtypes' -o -name 'modules.order' \
		-o -name modules.builtin -o -name '.tmp_*.o.*' \
		-o -name '*.gcno' \) -type f -print | xargs rm -f

# Generate tags for editors
# ---------------------------------------------------------------------------
quiet_cmd_tags = GEN     $@
      cmd_tags = $(CONFIG_SHELL) $(srctree)/scripts/tags.sh $@

tags TAGS cscope gtags: FORCE
	$(call cmd,tags)

# Scripts to check various things for consistency
# ---------------------------------------------------------------------------

PHONY += includecheck versioncheck coccicheck namespacecheck export_report

includecheck:
	find $(srctree)/* $(RCS_FIND_IGNORE) \
		-name '*.[hcS]' -type f -print | sort \
		| xargs $(PERL) -w $(srctree)/scripts/checkincludes.pl

versioncheck:
	find $(srctree)/* $(RCS_FIND_IGNORE) \
		-name '*.[hcS]' -type f -print | sort \
		| xargs $(PERL) -w $(srctree)/scripts/checkversion.pl

coccicheck:
	$(Q)$(CONFIG_SHELL) $(srctree)/scripts/$@

namespacecheck:
	$(PERL) $(srctree)/scripts/namespace.pl

export_report:
	$(PERL) $(srctree)/scripts/export_report.pl

endif #ifeq ($(config-targets),1)
endif #ifeq ($(mixed-targets),1)

PHONY += checkstack kernelrelease kernelversion image_name

# UML needs a little special treatment here.  It wants to use the host
# toolchain, so needs $(SUBARCH) passed to checkstack.pl.  Everyone
# else wants $(ARCH), including people doing cross-builds, which means
# that $(SUBARCH) doesn't work here.
ifeq ($(ARCH), um)
CHECKSTACK_ARCH := $(SUBARCH)
else
CHECKSTACK_ARCH := $(ARCH)
endif
checkstack:
	$(OBJDUMP) -d vmlinux $$(find . -name '*.ko') | \
	$(PERL) $(src)/scripts/checkstack.pl $(CHECKSTACK_ARCH)

kernelrelease:
	@echo "$(KERNELVERSION)$$($(CONFIG_SHELL) $(srctree)/scripts/setlocalversion $(srctree))"

kernelversion:
	@echo $(KERNELVERSION)

image_name:
	@echo $(KBUILD_IMAGE)

# Clear a bunch of variables before executing the submake
tools/: FORCE
	$(Q)mkdir -p $(objtree)/tools
	$(Q)$(MAKE) LDFLAGS= MAKEFLAGS="$(filter --j% -j,$(MAKEFLAGS))" O=$(objtree) subdir=tools -C $(src)/tools/

tools/%: FORCE
	$(Q)mkdir -p $(objtree)/tools
	$(Q)$(MAKE) LDFLAGS= MAKEFLAGS="$(filter --j% -j,$(MAKEFLAGS))" O=$(objtree) subdir=tools -C $(src)/tools/ $*

# Single targets
# ---------------------------------------------------------------------------
# Single targets are compatible with:
# - build with mixed source and output
# - build with separate output dir 'make O=...'
# - external modules
#
#  target-dir => where to store outputfile
#  build-dir  => directory in kernel source tree to use

ifeq ($(KBUILD_EXTMOD),)
        build-dir  = $(patsubst %/,%,$(dir $@))
        target-dir = $(dir $@)
else
        zap-slash=$(filter-out .,$(patsubst %/,%,$(dir $@)))
        build-dir  = $(KBUILD_EXTMOD)$(if $(zap-slash),/$(zap-slash))
        target-dir = $(if $(KBUILD_EXTMOD),$(dir $<),$(dir $@))
endif

%.s: %.c prepare scripts FORCE
	$(Q)$(MAKE) $(build)=$(build-dir) $(target-dir)$(notdir $@)
%.i: %.c prepare scripts FORCE
	$(Q)$(MAKE) $(build)=$(build-dir) $(target-dir)$(notdir $@)
%.o: %.c prepare scripts FORCE
	$(Q)$(MAKE) $(build)=$(build-dir) $(target-dir)$(notdir $@)
%.lst: %.c prepare scripts FORCE
	$(Q)$(MAKE) $(build)=$(build-dir) $(target-dir)$(notdir $@)
%.s: %.S prepare scripts FORCE
	$(Q)$(MAKE) $(build)=$(build-dir) $(target-dir)$(notdir $@)
%.o: %.S prepare scripts FORCE
	$(Q)$(MAKE) $(build)=$(build-dir) $(target-dir)$(notdir $@)
%.symtypes: %.c prepare scripts FORCE
	$(Q)$(MAKE) $(build)=$(build-dir) $(target-dir)$(notdir $@)

# Modules
/: prepare scripts FORCE
	$(cmd_crmodverdir)
	$(Q)$(MAKE) KBUILD_MODULES=$(if $(CONFIG_MODULES),1) \
	$(build)=$(build-dir)
%/: prepare scripts FORCE
	$(cmd_crmodverdir)
	$(Q)$(MAKE) KBUILD_MODULES=$(if $(CONFIG_MODULES),1) \
	$(build)=$(build-dir)
%.ko: prepare scripts FORCE
	$(cmd_crmodverdir)
	$(Q)$(MAKE) KBUILD_MODULES=$(if $(CONFIG_MODULES),1)   \
	$(build)=$(build-dir) $(@:.ko=.o)
	$(Q)$(MAKE) -f $(srctree)/scripts/Makefile.modpost

# FIXME Should go into a make.lib or something 
# ===========================================================================

quiet_cmd_rmdirs = $(if $(wildcard $(rm-dirs)),CLEAN   $(wildcard $(rm-dirs)))
      cmd_rmdirs = rm -rf $(rm-dirs)

quiet_cmd_rmfiles = $(if $(wildcard $(rm-files)),CLEAN   $(wildcard $(rm-files)))
      cmd_rmfiles = rm -f $(rm-files)

# Run depmod only if we have System.map and depmod is executable
quiet_cmd_depmod = DEPMOD  $(KERNELRELEASE)
      cmd_depmod = $(CONFIG_SHELL) $(srctree)/scripts/depmod.sh $(DEPMOD) \
                   $(KERNELRELEASE) "$(patsubst y,_,$(CONFIG_HAVE_UNDERSCORE_SYMBOL_PREFIX))"

# Create temporary dir for module support files
# clean it up only when building all modules
cmd_crmodverdir = $(Q)mkdir -p $(MODVERDIR) \
                  $(if $(KBUILD_MODULES),; rm -f $(MODVERDIR)/*)

# read all saved command lines

targets := $(wildcard $(sort $(targets)))
cmd_files := $(wildcard .*.cmd $(foreach f,$(targets),$(dir $(f)).$(notdir $(f)).cmd))

ifneq ($(cmd_files),)
  $(cmd_files): ;	# Do not try to update included dependency files
  include $(cmd_files)
endif

# Shorthand for $(Q)$(MAKE) -f scripts/Makefile.clean obj=dir
# Usage:
# $(Q)$(MAKE) $(clean)=dir
clean := -f $(if $(KBUILD_SRC),$(srctree)/)scripts/Makefile.clean obj

endif	# skip-makefile

PHONY += FORCE
FORCE:

# Declare the contents of the .PHONY variable as phony.  We keep that
# information in a variable so we can use it in if_changed and friends.
.PHONY: $(PHONY)<|MERGE_RESOLUTION|>--- conflicted
+++ resolved
@@ -1,11 +1,7 @@
 VERSION = 3
 PATCHLEVEL = 15
 SUBLEVEL = 0
-<<<<<<< HEAD
-EXTRAVERSION = -rc5
-=======
 EXTRAVERSION = -rc6
->>>>>>> 51fa31d4
 NAME = Shuffling Zombie Juror
 
 # *DOCUMENTATION*
